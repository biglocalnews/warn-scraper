import logging
from pathlib import Path
from typing import Any

from attrs import define
from bs4 import BeautifulSoup
from openpyxl import load_workbook

from .. import utils
from ..cache import Cache

__authors__ = ["zstumgoren", "Dilcia19", "shallotly", "palewire"]
__tags__ = ["html", "excel"]

logger = logging.getLogger(__name__)


@define(frozen=True)
class Notice:
    """A WARN notice posted by the state of Iowa."""

    company: Any = utils.rawfield("Company")
    address_line_1: Any = utils.rawfield("Address Line 1")
    city: Any = utils.rawfield("City")
    county: Any = utils.rawfield("County")
    st: Any = utils.rawfield("St")
    zip: Any = utils.rawfield("ZIP")
    notice_type: Any = utils.rawfield("Notice Type")
    emp_number: Any = utils.rawfield("Emp #")
    notice_date: Any = utils.rawfield("Notice Date")
    layoff_date: Any = utils.rawfield("Layoff Date")


def scrape(
    data_dir: Path = utils.WARN_DATA_DIR,
    cache_dir: Path = utils.WARN_CACHE_DIR,
) -> Path:
    """
    Scrape data from Iowa.

    Keyword arguments:
    data_dir -- the Path were the result will be saved (default WARN_DATA_DIR)
    cache_dir -- the Path where results can be cached (default WARN_CACHE_DIR)

    Returns: the Path where the file is written
    """
    # Go to the page
    url = "https://www.iowaworkforcedevelopment.gov/worker-adjustment-and-retraining-notification-act"
    r = utils.get_url(url)
    html = r.text

    # Save it to the cache
    cache = Cache(cache_dir)
    cache.write("ia/source.html", html)

    # Parse out the Excel link
    soup = BeautifulSoup(html, "html.parser")
    excel_url = soup.find("a", {"title": "WARN Log Excel File"})["href"]

    # Download the Excel file
    excel_path = cache.download("ia/source.xlsx", excel_url)

    # Open it up
    workbook = load_workbook(filename=excel_path)

    # Get the first sheet
    worksheet = workbook.worksheets[0]

    # Convert the sheet to a list of lists
    notice_list = []
    for i, r in enumerate(worksheet.rows):
        # Skip the header row
        if i == 0:
            continue

        # There is only data in first 10 columns
        column_list = r[:10]

        # Pull the values
        cell_list = [_clean_cell(cell.value) for cell in column_list]

        # Skip empty rows
        try:
            # A list with only empty cell will throw an error
            next(i for i in cell_list if i)
        except StopIteration:
            continue

        notice_obj = Notice(*cell_list)
        notice_list.append(notice_obj)

    # Set the export path
    data_path = data_dir / "ia.csv"

    # Write out the file
<<<<<<< HEAD
    utils.write_notice_list(data_path, notice_list)
=======
    utils.write_rows_to_csv(data_path, row_list)
>>>>>>> 1518c89f

    # Return the path to the file
    return data_path


def _clean_cell(val):
    """Clean the provided cell and return it."""
    if isinstance(val, str):
        return val.strip()
    return val


if __name__ == "__main__":
    scrape()<|MERGE_RESOLUTION|>--- conflicted
+++ resolved
@@ -93,11 +93,7 @@
     data_path = data_dir / "ia.csv"
 
     # Write out the file
-<<<<<<< HEAD
-    utils.write_notice_list(data_path, notice_list)
-=======
     utils.write_rows_to_csv(data_path, row_list)
->>>>>>> 1518c89f
 
     # Return the path to the file
     return data_path
