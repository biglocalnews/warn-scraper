--- conflicted
+++ resolved
@@ -17,11 +17,8 @@
 setuptools-scm = "*"
 us = "*"
 jinja2 = "*"
-<<<<<<< HEAD
 flake8-bugbear = "*"
-=======
 pre-commit = "*"
->>>>>>> f4b87586
 
 [packages]
 bs4 = "*"
