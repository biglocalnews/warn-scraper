--- conflicted
+++ resolved
@@ -59,11 +59,7 @@
         "Programming Language :: Python :: 3.9",
     ],
     test_suite="tests",
-<<<<<<< HEAD
-    setup_requires=["pytest-runner"],
-=======
     setup_requires=['pytest-runner',],
->>>>>>> f57bad43
     tests_require=test_requirements,
     project_urls={
         "Maintainer": "https://github.com/biglocalnews",
