{
    "_meta": {
        "hash": {
<<<<<<< HEAD
            "sha256": "1eedd66884f526d7b600ad72421be2f68bc0e18beb49f70ddecc4e6783b0369a"
=======
            "sha256": "ac12caddc2650fae69529cb5cfa15c8936a7266c37ba8586bda7d5ddad6bea70"
>>>>>>> f57bad43
        },
        "pipfile-spec": 6,
        "requires": {
            "python_version": "3.7"
        },
        "sources": [
            {
                "name": "pypi",
                "url": "https://pypi.org/simple",
                "verify_ssl": true
            }
        ]
    },
    "default": {
        "beautifulsoup4": {
            "hashes": [
                "sha256:9a315ce70049920ea4572a4055bc4bd700c940521d36fc858205ad4fcde149bf",
                "sha256:c23ad23c521d818955a4151a67d81580319d4bf548d3d49f4223ae041ff98891"
            ],
            "markers": "python_version >= '3.1'",
            "version": "==4.10.0"
        },
        "bln": {
            "hashes": [
                "sha256:317501434c2d5283ce983270b9c2616d3a1116d90a091e7d83e9460c43e34669",
                "sha256:6af0f58cbd21a8cc8fc8fc357bfb2d11671081318317b089ebf463e1b3e331ba"
            ],
            "markers": "python_version >= '3.6'",
            "version": "==0.4.0"
        },
        "bln-etl": {
            "git": "https://github.com/biglocalnews/bln-etl",
            "ref": "cae6cdf42a303a56f98587f21e504f87111cfc16"
        },
        "bs4": {
            "hashes": [
                "sha256:36ecea1fd7cc5c0c6e4a1ff075df26d50da647b75376626cc186e2212886dd3a"
            ],
            "index": "pypi",
            "version": "==0.0.1"
        },
        "certifi": {
            "hashes": [
                "sha256:78884e7c1d4b00ce3cea67b44566851c4343c120abd683433ce934a68ea58872",
                "sha256:d62a0163eb4c2344ac042ab2bdf75399a71a2d8c7d47eac2e2ee91b9d6339569"
            ],
            "version": "==2021.10.8"
        },
        "cffi": {
            "hashes": [
                "sha256:00c878c90cb53ccfaae6b8bc18ad05d2036553e6d9d1d9dbcf323bbe83854ca3",
                "sha256:0104fb5ae2391d46a4cb082abdd5c69ea4eab79d8d44eaaf79f1b1fd806ee4c2",
                "sha256:06c48159c1abed75c2e721b1715c379fa3200c7784271b3c46df01383b593636",
                "sha256:0808014eb713677ec1292301ea4c81ad277b6cdf2fdd90fd540af98c0b101d20",
                "sha256:10dffb601ccfb65262a27233ac273d552ddc4d8ae1bf93b21c94b8511bffe728",
                "sha256:14cd121ea63ecdae71efa69c15c5543a4b5fbcd0bbe2aad864baca0063cecf27",
                "sha256:17771976e82e9f94976180f76468546834d22a7cc404b17c22df2a2c81db0c66",
                "sha256:181dee03b1170ff1969489acf1c26533710231c58f95534e3edac87fff06c443",
                "sha256:23cfe892bd5dd8941608f93348c0737e369e51c100d03718f108bf1add7bd6d0",
                "sha256:263cc3d821c4ab2213cbe8cd8b355a7f72a8324577dc865ef98487c1aeee2bc7",
                "sha256:2756c88cbb94231c7a147402476be2c4df2f6078099a6f4a480d239a8817ae39",
                "sha256:27c219baf94952ae9d50ec19651a687b826792055353d07648a5695413e0c605",
                "sha256:2a23af14f408d53d5e6cd4e3d9a24ff9e05906ad574822a10563efcef137979a",
                "sha256:31fb708d9d7c3f49a60f04cf5b119aeefe5644daba1cd2a0fe389b674fd1de37",
                "sha256:3415c89f9204ee60cd09b235810be700e993e343a408693e80ce7f6a40108029",
                "sha256:3773c4d81e6e818df2efbc7dd77325ca0dcb688116050fb2b3011218eda36139",
                "sha256:3b96a311ac60a3f6be21d2572e46ce67f09abcf4d09344c49274eb9e0bf345fc",
                "sha256:3f7d084648d77af029acb79a0ff49a0ad7e9d09057a9bf46596dac9514dc07df",
                "sha256:41d45de54cd277a7878919867c0f08b0cf817605e4eb94093e7516505d3c8d14",
                "sha256:4238e6dab5d6a8ba812de994bbb0a79bddbdf80994e4ce802b6f6f3142fcc880",
                "sha256:45db3a33139e9c8f7c09234b5784a5e33d31fd6907800b316decad50af323ff2",
                "sha256:45e8636704eacc432a206ac7345a5d3d2c62d95a507ec70d62f23cd91770482a",
                "sha256:4958391dbd6249d7ad855b9ca88fae690783a6be9e86df65865058ed81fc860e",
                "sha256:4a306fa632e8f0928956a41fa8e1d6243c71e7eb59ffbd165fc0b41e316b2474",
                "sha256:57e9ac9ccc3101fac9d6014fba037473e4358ef4e89f8e181f8951a2c0162024",
                "sha256:59888172256cac5629e60e72e86598027aca6bf01fa2465bdb676d37636573e8",
                "sha256:5e069f72d497312b24fcc02073d70cb989045d1c91cbd53979366077959933e0",
                "sha256:64d4ec9f448dfe041705426000cc13e34e6e5bb13736e9fd62e34a0b0c41566e",
                "sha256:6dc2737a3674b3e344847c8686cf29e500584ccad76204efea14f451d4cc669a",
                "sha256:74fdfdbfdc48d3f47148976f49fab3251e550a8720bebc99bf1483f5bfb5db3e",
                "sha256:75e4024375654472cc27e91cbe9eaa08567f7fbdf822638be2814ce059f58032",
                "sha256:786902fb9ba7433aae840e0ed609f45c7bcd4e225ebb9c753aa39725bb3e6ad6",
                "sha256:8b6c2ea03845c9f501ed1313e78de148cd3f6cad741a75d43a29b43da27f2e1e",
                "sha256:91d77d2a782be4274da750752bb1650a97bfd8f291022b379bb8e01c66b4e96b",
                "sha256:91ec59c33514b7c7559a6acda53bbfe1b283949c34fe7440bcf917f96ac0723e",
                "sha256:920f0d66a896c2d99f0adbb391f990a84091179542c205fa53ce5787aff87954",
                "sha256:a5263e363c27b653a90078143adb3d076c1a748ec9ecc78ea2fb916f9b861962",
                "sha256:abb9a20a72ac4e0fdb50dae135ba5e77880518e742077ced47eb1499e29a443c",
                "sha256:c2051981a968d7de9dd2d7b87bcb9c939c74a34626a6e2f8181455dd49ed69e4",
                "sha256:c21c9e3896c23007803a875460fb786118f0cdd4434359577ea25eb556e34c55",
                "sha256:c2502a1a03b6312837279c8c1bd3ebedf6c12c4228ddbad40912d671ccc8a962",
                "sha256:d4d692a89c5cf08a8557fdeb329b82e7bf609aadfaed6c0d79f5a449a3c7c023",
                "sha256:da5db4e883f1ce37f55c667e5c0de439df76ac4cb55964655906306918e7363c",
                "sha256:e7022a66d9b55e93e1a845d8c9eba2a1bebd4966cd8bfc25d9cd07d515b33fa6",
                "sha256:ef1f279350da2c586a69d32fc8733092fd32cc8ac95139a00377841f59a3f8d8",
                "sha256:f54a64f8b0c8ff0b64d18aa76675262e1700f3995182267998c31ae974fbc382",
                "sha256:f5c7150ad32ba43a07c4479f40241756145a1f03b43480e058cfd862bf5041c7",
                "sha256:f6f824dc3bce0edab5f427efcfb1d63ee75b6fcb7282900ccaf925be84efb0fc",
                "sha256:fd8a250edc26254fe5b33be00402e6d287f562b6a5b2152dec302fa15bb3e997",
                "sha256:ffaa5c925128e29efbde7301d8ecaf35c8c60ffbcd6a1ffd3a552177c8e5e796"
            ],
            "version": "==1.15.0"
        },
        "chardet": {
            "hashes": [
                "sha256:0d6f53a15db4120f2b08c94f11e7d93d2c911ee118b6b30a04ec3ee8310179fa",
                "sha256:f864054d66fd9118f2e67044ac8981a54775ec5b67aed0441892edb553d21da5"
            ],
            "markers": "python_version > '3.0'",
            "version": "==4.0.0"
        },
        "charset-normalizer": {
            "hashes": [
                "sha256:876d180e9d7432c5d1dfd4c5d26b72f099d503e8fcc0feb7532c9289be60fcbd",
                "sha256:cb957888737fc0bbcd78e3df769addb41fd1ff8cf950dc9e7ad7793f1bf44455"
            ],
            "markers": "python_version >= '3'",
            "version": "==2.0.10"
        },
        "cryptography": {
            "hashes": [
                "sha256:0a817b961b46894c5ca8a66b599c745b9a3d9f822725221f0e0fe49dc043a3a3",
                "sha256:2d87cdcb378d3cfed944dac30596da1968f88fb96d7fc34fdae30a99054b2e31",
                "sha256:30ee1eb3ebe1644d1c3f183d115a8c04e4e603ed6ce8e394ed39eea4a98469ac",
                "sha256:391432971a66cfaf94b21c24ab465a4cc3e8bf4a939c1ca5c3e3a6e0abebdbcf",
                "sha256:39bdf8e70eee6b1c7b289ec6e5d84d49a6bfa11f8b8646b5b3dfe41219153316",
                "sha256:4caa4b893d8fad33cf1964d3e51842cd78ba87401ab1d2e44556826df849a8ca",
                "sha256:53e5c1dc3d7a953de055d77bef2ff607ceef7a2aac0353b5d630ab67f7423638",
                "sha256:596f3cd67e1b950bc372c33f1a28a0692080625592ea6392987dba7f09f17a94",
                "sha256:5d59a9d55027a8b88fd9fd2826c4392bd487d74bf628bb9d39beecc62a644c12",
                "sha256:6c0c021f35b421ebf5976abf2daacc47e235f8b6082d3396a2fe3ccd537ab173",
                "sha256:73bc2d3f2444bcfeac67dd130ff2ea598ea5f20b40e36d19821b4df8c9c5037b",
                "sha256:74d6c7e80609c0f4c2434b97b80c7f8fdfaa072ca4baab7e239a15d6d70ed73a",
                "sha256:7be0eec337359c155df191d6ae00a5e8bbb63933883f4f5dffc439dac5348c3f",
                "sha256:94ae132f0e40fe48f310bba63f477f14a43116f05ddb69d6fa31e93f05848ae2",
                "sha256:bb5829d027ff82aa872d76158919045a7c1e91fbf241aec32cb07956e9ebd3c9",
                "sha256:ca238ceb7ba0bdf6ce88c1b74a87bffcee5afbfa1e41e173b1ceb095b39add46",
                "sha256:ca28641954f767f9822c24e927ad894d45d5a1e501767599647259cbf030b903",
                "sha256:e0344c14c9cb89e76eb6a060e67980c9e35b3f36691e15e1b7a9e58a0a6c6dc3",
                "sha256:ebc15b1c22e55c4d5566e3ca4db8689470a0ca2babef8e3a9ee057a8b82ce4b1",
                "sha256:ec63da4e7e4a5f924b90af42eddf20b698a70e58d86a72d943857c4c6045b3ee"
            ],
            "markers": "python_version >= '3.6'",
            "version": "==36.0.1"
        },
        "et-xmlfile": {
            "hashes": [
                "sha256:8eb9e2bc2f8c97e37a2dc85a09ecdcdec9d8a396530a6d5a33b30b9a92da0c5c",
                "sha256:a2ba85d1d6a74ef63837eed693bcb89c3f752169b0e3e7ae5b16ca5e1b3deada"
            ],
            "markers": "python_version >= '3.6'",
            "version": "==1.1.0"
        },
        "html5lib": {
            "hashes": [
                "sha256:0d78f8fde1c230e99fe37986a60526d7049ed4bf8a9fadbad5f00e22e58e041d",
                "sha256:b2e5b40261e20f354d198eae92afc10d750afb487ed5e50f9c4eaf07c184146f"
            ],
            "index": "pypi",
            "version": "==1.1"
        },
        "idna": {
            "hashes": [
                "sha256:84d9dd047ffa80596e0f246e2eab0b391788b0503584e8945f2368256d2735ff",
                "sha256:9d643ff0a55b762d5cdb124b8eaa99c66322e2157b69160bc32796e824360e6d"
            ],
            "markers": "python_version >= '3'",
            "version": "==3.3"
        },
        "numpy": {
            "hashes": [
                "sha256:00c9fa73a6989895b8815d98300a20ac993c49ac36c8277e8ffeaa3631c0dbbb",
                "sha256:025b497014bc33fc23897859350f284323f32a2fff7654697f5a5fc2a19e9939",
                "sha256:08de8472d9f7571f9d51b27b75e827f5296295fa78817032e84464be8bb905bc",
                "sha256:1964db2d4a00348b7a60ee9d013c8cb0c566644a589eaa80995126eac3b99ced",
                "sha256:2a9add27d7fc0fdb572abc3b2486eb3b1395da71e0254c5552b2aad2a18b5441",
                "sha256:2d8adfca843bc46ac199a4645233f13abf2011a0b2f4affc5c37cd552626f27b",
                "sha256:301e408a052fdcda5cdcf03021ebafc3c6ea093021bf9d1aa47c54d48bdad166",
                "sha256:311283acf880cfcc20369201bd75da907909afc4666966c7895cbed6f9d2c640",
                "sha256:341dddcfe3b7b6427a28a27baa59af5ad51baa59bfec3264f1ab287aa3b30b13",
                "sha256:3a5098df115340fb17fc93867317a947e1dcd978c3888c5ddb118366095851f8",
                "sha256:3c978544be9e04ed12016dd295a74283773149b48f507d69b36f91aa90a643e5",
                "sha256:3d893b0871322eaa2f8c7072cdb552d8e2b27645b7875a70833c31e9274d4611",
                "sha256:4fe6a006557b87b352c04596a6e3f12a57d6e5f401d804947bd3188e6b0e0e76",
                "sha256:507c05c7a37b3683eb08a3ff993bd1ee1e6c752f77c2f275260533b265ecdb6c",
                "sha256:58ca1d7c8aef6e996112d0ce873ac9dfa1eaf4a1196b4ff7ff73880a09923ba7",
                "sha256:61bada43d494515d5b122f4532af226fdb5ee08fe5b5918b111279843dc6836a",
                "sha256:69a5a8d71c308d7ef33ef72371c2388a90e3495dbb7993430e674006f94797d5",
                "sha256:6a5928bc6241264dce5ed509e66f33676fc97f464e7a919edc672fb5532221ee",
                "sha256:7b9d6b14fc9a4864b08d1ba57d732b248f0e482c7b2ff55c313137e3ed4d8449",
                "sha256:a7c4b701ca418cd39e28ec3b496e6388fe06de83f5f0cb74794fa31cfa384c02",
                "sha256:a7e8f6216f180f3fd4efb73de5d1eaefb5f5a1ee5b645c67333033e39440e63a",
                "sha256:b545ebadaa2b878c8630e5bcdb97fc4096e779f335fc0f943547c1c91540c815",
                "sha256:c293d3c0321996cd8ffe84215ffe5d269fd9d1d12c6f4ffe2b597a7c30d3e593",
                "sha256:c5562bcc1a9b61960fc8950ade44d00e3de28f891af0acc96307c73613d18f6e",
                "sha256:ca9c23848292c6fe0a19d212790e62f398fd9609aaa838859be8459bfbe558aa",
                "sha256:cc1b30205d138d1005adb52087ff45708febbef0e420386f58664f984ef56954",
                "sha256:dbce7adeb66b895c6aaa1fad796aaefc299ced597f6fbd9ceddb0dd735245354",
                "sha256:dc4b2fb01f1b4ddbe2453468ea0719f4dbb1f5caa712c8b21bb3dd1480cd30d9",
                "sha256:eed2afaa97ec33b4411995be12f8bdb95c87984eaa28d76cf628970c8a2d689a",
                "sha256:fc7a7d7b0ed72589fd8b8486b9b42a564f10b8762be8bd4d9df94b807af4a089"
            ],
            "markers": "platform_machine != 'aarch64' and platform_machine != 'arm64' and python_version < '3.10'",
            "version": "==1.21.5"
        },
        "openpyxl": {
            "hashes": [
                "sha256:40f568b9829bf9e446acfffce30250ac1fa39035124d55fc024025c41481c90f",
                "sha256:8f3b11bd896a95468a4ab162fc4fcd260d46157155d1f8bfaabb99d88cfcf79f"
            ],
            "index": "pypi",
            "version": "==3.0.9"
        },
        "pandas": {
            "hashes": [
                "sha256:1e4285f5de1012de20ca46b188ccf33521bff61ba5c5ebd78b4fb28e5416a9f1",
                "sha256:2651d75b9a167cc8cc572cf787ab512d16e316ae00ba81874b560586fa1325e0",
                "sha256:2c21778a688d3712d35710501f8001cdbf96eb70a7c587a3d5613573299fdca6",
                "sha256:32e1a26d5ade11b547721a72f9bfc4bd113396947606e00d5b4a5b79b3dcb006",
                "sha256:3345343206546545bc26a05b4602b6a24385b5ec7c75cb6059599e3d56831da2",
                "sha256:344295811e67f8200de2390093aeb3c8309f5648951b684d8db7eee7d1c81fb7",
                "sha256:37f06b59e5bc05711a518aa10beaec10942188dccb48918bb5ae602ccbc9f1a0",
                "sha256:552020bf83b7f9033b57cbae65589c01e7ef1544416122da0c79140c93288f56",
                "sha256:5cce0c6bbeb266b0e39e35176ee615ce3585233092f685b6a82362523e59e5b4",
                "sha256:5f261553a1e9c65b7a310302b9dbac31cf0049a51695c14ebe04e4bfd4a96f02",
                "sha256:60a8c055d58873ad81cae290d974d13dd479b82cbb975c3e1fa2cf1920715296",
                "sha256:62d5b5ce965bae78f12c1c0df0d387899dd4211ec0bdc52822373f13a3a022b9",
                "sha256:7d28a3c65463fd0d0ba8bbb7696b23073efee0510783340a44b08f5e96ffce0c",
                "sha256:8025750767e138320b15ca16d70d5cdc1886e8f9cc56652d89735c016cd8aea6",
                "sha256:8b6dbec5f3e6d5dc80dcfee250e0a2a652b3f28663492f7dab9a24416a48ac39",
                "sha256:a395692046fd8ce1edb4c6295c35184ae0c2bbe787ecbe384251da609e27edcb",
                "sha256:a62949c626dd0ef7de11de34b44c6475db76995c2064e2d99c6498c3dba7fe58",
                "sha256:aaf183a615ad790801fa3cf2fa450e5b6d23a54684fe386f7e3208f8b9bfbef6",
                "sha256:adfeb11be2d54f275142c8ba9bf67acee771b7186a5745249c7d5a06c670136b",
                "sha256:b6b87b2fb39e6383ca28e2829cddef1d9fc9e27e55ad91ca9c435572cdba51bf",
                "sha256:bd971a3f08b745a75a86c00b97f3007c2ea175951286cdda6abe543e687e5f2f",
                "sha256:c69406a2808ba6cf580c2255bcf260b3f214d2664a3a4197d0e640f573b46fd3",
                "sha256:d3bc49af96cd6285030a64779de5b3688633a07eb75c124b0747134a63f4c05f",
                "sha256:fd541ab09e1f80a2a1760032d665f6e032d8e44055d602d65eeea6e6e85498cb",
                "sha256:fe95bae4e2d579812865db2212bb733144e34d0c6785c0685329e5b60fcb85dd"
            ],
            "index": "pypi",
            "version": "==1.3.5"
        },
        "pdfminer.six": {
            "hashes": [
                "sha256:0351f17d362ee2d48b158be52bcde6576d96460efd038a3e89a043fba6d634d7",
                "sha256:d3efb75c0249b51c1bf795e3a8bddf1726b276c77bf75fb136adea471ee2825b"
            ],
            "markers": "python_version >= '3.6'",
            "version": "==20211012"
        },
        "pdfplumber": {
            "hashes": [
                "sha256:2f952d9a3c68ed8ab5068de93f1ad4cd4e92bbe362e35caae0c40348f193a1a8"
            ],
            "index": "pypi",
            "version": "==0.6.0"
        },
        "pillow": {
            "hashes": [
                "sha256:03b27b197deb4ee400ed57d8d4e572d2d8d80f825b6634daf6e2c18c3c6ccfa6",
                "sha256:0b281fcadbb688607ea6ece7649c5d59d4bbd574e90db6cd030e9e85bde9fecc",
                "sha256:0ebd8b9137630a7bbbff8c4b31e774ff05bbb90f7911d93ea2c9371e41039b52",
                "sha256:113723312215b25c22df1fdf0e2da7a3b9c357a7d24a93ebbe80bfda4f37a8d4",
                "sha256:2d16b6196fb7a54aff6b5e3ecd00f7c0bab1b56eee39214b2b223a9d938c50af",
                "sha256:2fd8053e1f8ff1844419842fd474fc359676b2e2a2b66b11cc59f4fa0a301315",
                "sha256:31b265496e603985fad54d52d11970383e317d11e18e856971bdbb86af7242a4",
                "sha256:3586e12d874ce2f1bc875a3ffba98732ebb12e18fb6d97be482bd62b56803281",
                "sha256:47f5cf60bcb9fbc46011f75c9b45a8b5ad077ca352a78185bd3e7f1d294b98bb",
                "sha256:490e52e99224858f154975db61c060686df8a6b3f0212a678e5d2e2ce24675c9",
                "sha256:500d397ddf4bbf2ca42e198399ac13e7841956c72645513e8ddf243b31ad2128",
                "sha256:52abae4c96b5da630a8b4247de5428f593465291e5b239f3f843a911a3cf0105",
                "sha256:6579f9ba84a3d4f1807c4aab4be06f373017fc65fff43498885ac50a9b47a553",
                "sha256:68e06f8b2248f6dc8b899c3e7ecf02c9f413aab622f4d6190df53a78b93d97a5",
                "sha256:6c5439bfb35a89cac50e81c751317faea647b9a3ec11c039900cd6915831064d",
                "sha256:72c3110228944019e5f27232296c5923398496b28be42535e3b2dc7297b6e8b6",
                "sha256:72f649d93d4cc4d8cf79c91ebc25137c358718ad75f99e99e043325ea7d56100",
                "sha256:7aaf07085c756f6cb1c692ee0d5a86c531703b6e8c9cae581b31b562c16b98ce",
                "sha256:80fe92813d208ce8aa7d76da878bdc84b90809f79ccbad2a288e9bcbeac1d9bd",
                "sha256:95545137fc56ce8c10de646074d242001a112a92de169986abd8c88c27566a05",
                "sha256:97b6d21771da41497b81652d44191489296555b761684f82b7b544c49989110f",
                "sha256:98cb63ca63cb61f594511c06218ab4394bf80388b3d66cd61d0b1f63ee0ea69f",
                "sha256:9f3b4522148586d35e78313db4db0df4b759ddd7649ef70002b6c3767d0fdeb7",
                "sha256:a09a9d4ec2b7887f7a088bbaacfd5c07160e746e3d47ec5e8050ae3b2a229e9f",
                "sha256:b5050d681bcf5c9f2570b93bee5d3ec8ae4cf23158812f91ed57f7126df91762",
                "sha256:bb47a548cea95b86494a26c89d153fd31122ed65255db5dcbc421a2d28eb3379",
                "sha256:bc462d24500ba707e9cbdef436c16e5c8cbf29908278af053008d9f689f56dee",
                "sha256:c2067b3bb0781f14059b112c9da5a91c80a600a97915b4f48b37f197895dd925",
                "sha256:d154ed971a4cc04b93a6d5b47f37948d1f621f25de3e8fa0c26b2d44f24e3e8f",
                "sha256:d5dcea1387331c905405b09cdbfb34611050cc52c865d71f2362f354faee1e9f",
                "sha256:ee6e2963e92762923956fe5d3479b1fdc3b76c83f290aad131a2f98c3df0593e",
                "sha256:fd0e5062f11cb3e730450a7d9f323f4051b532781026395c4323b8ad055523c4"
            ],
            "markers": "python_version >= '3.7'",
            "version": "==9.0.0"
        },
        "pycparser": {
            "hashes": [
                "sha256:8ee45429555515e1f6b185e78100aea234072576aa43ab53aefcae078162fca9",
                "sha256:e644fdec12f7872f86c58ff790da456218b10f863970249516d60a5eaca77206"
            ],
            "version": "==2.21"
        },
        "python-dateutil": {
            "hashes": [
                "sha256:0123cacc1627ae19ddf3c27a5de5bd67ee4586fbdd6440d9748f8abb483d3e86",
                "sha256:961d03dc3453ebbc59dbdea9e4e11c5651520a876d0f4db161e8674aae935da9"
            ],
            "markers": "python_version >= '2.7' and python_version not in '3.0, 3.1, 3.2'",
            "version": "==2.8.2"
        },
        "pytz": {
            "hashes": [
                "sha256:3672058bc3453457b622aab7a1c3bfd5ab0bdae451512f6cf25f64ed37f5b87c",
                "sha256:acad2d8b20a1af07d4e4c9d2e9285c5ed9104354062f275f3fcd88dcef4f1326"
            ],
            "version": "==2021.3"
        },
        "requests": {
            "hashes": [
                "sha256:68d7c56fd5a8999887728ef304a6d12edc7be74f1cfa47714fc8b414525c9a61",
                "sha256:f22fa1e554c9ddfd16e6e41ac79759e17be9e492b3587efa038054674760e72d"
            ],
            "index": "pypi",
            "version": "==2.27.1"
        },
        "six": {
            "hashes": [
                "sha256:1e61c37477a1626458e36f7b1d82aa5c9b094fa4802892072e49de9c60c4c926",
                "sha256:8abb2f1d86890a2dfb989f9a77cfcfd3e47c2a354b01111771326f8aa26e0254"
            ],
            "markers": "python_version >= '2.7' and python_version not in '3.0, 3.1, 3.2'",
            "version": "==1.16.0"
        },
        "soupsieve": {
            "hashes": [
                "sha256:1a3cca2617c6b38c0343ed661b1fa5de5637f257d4fe22bd9f1338010a1efefb",
                "sha256:b8d49b1cd4f037c7082a9683dfa1801aa2597fb11c3a1155b7a5b94829b4f1f9"
            ],
            "markers": "python_version >= '3.6'",
            "version": "==2.3.1"
        },
        "tenacity": {
            "hashes": [
                "sha256:43242a20e3e73291a28bcbcacfd6e000b02d3857a9a9fff56b297a27afdc932f",
                "sha256:f78f4ea81b0fabc06728c11dc2a8c01277bfc5181b321a4770471902e3eb844a"
            ],
            "index": "pypi",
            "version": "==8.0.1"
        },
        "urllib3": {
            "hashes": [
                "sha256:000ca7f471a233c2251c6c7023ee85305721bfdf18621ebff4fd17a8653427ed",
                "sha256:0e7c33d9a63e7ddfcb86780aac87befc2fbddf46c58dbb487e0855f7ceec283c"
            ],
            "markers": "python_version >= '2.7' and python_version not in '3.0, 3.1, 3.2, 3.3, 3.4' and python_version < '4'",
            "version": "==1.26.8"
        },
        "wand": {
            "hashes": [
                "sha256:5ba497e90741a05ebce4603b04ee843150c566482a753554da54dc57d8503bba",
                "sha256:ebc01bccc25dba68414ab55b482341f9ad2b197d7f49d5e724f339bbf63fb6db"
            ],
            "version": "==0.6.7"
        },
        "webencodings": {
            "hashes": [
                "sha256:a0af1213f3c2226497a97e2b3aa01a7e4bee4f403f95be16fc9acd2947514a78",
                "sha256:b36a1c245f2d304965eb4e0a82848379241dc04b865afcc4aab16748587e1923"
            ],
            "version": "==0.5.1"
        },
        "xlrd": {
            "hashes": [
                "sha256:6a33ee89877bd9abc1158129f6e94be74e2679636b8a205b43b85206c3f0bbdd",
                "sha256:f72f148f54442c6b056bf931dbc34f986fd0c3b0b6b5a58d013c9aef274d0c88"
            ],
            "index": "pypi",
            "version": "==2.0.1"
        }
    },
    "develop": {
        "alabaster": {
            "hashes": [
                "sha256:446438bdcca0e05bd45ea2de1668c1d9b032e1a9154c2c259092d77031ddd359",
                "sha256:a661d72d58e6ea8a57f7a86e37d86716863ee5e92788398526d58b26a4e4dc02"
            ],
            "version": "==0.7.12"
        },
        "attrs": {
            "hashes": [
                "sha256:2d27e3784d7a565d36ab851fe94887c5eccd6a463168875832a1be79c82828b4",
                "sha256:626ba8234211db98e869df76230a137c4c40a12d72445c45d5f5b716f076e2fd"
            ],
            "markers": "python_version >= '2.7' and python_version not in '3.0, 3.1, 3.2, 3.3, 3.4'",
            "version": "==21.4.0"
        },
        "babel": {
            "hashes": [
                "sha256:ab49e12b91d937cd11f0b67cb259a57ab4ad2b59ac7a3b41d6c06c0ac5b0def9",
                "sha256:bc0c176f9f6a994582230df350aa6e05ba2ebe4b3ac317eab29d9be5d2768da0"
            ],
            "markers": "python_version >= '2.7' and python_version not in '3.0, 3.1, 3.2, 3.3'",
            "version": "==2.9.1"
        },
        "black": {
            "hashes": [
                "sha256:77b80f693a569e2e527958459634f18df9b0ba2625ba4e0c2d5da5be42e6f2b3",
                "sha256:a615e69ae185e08fdd73e4715e260e2479c861b5740057fde6e8b4e3b7dd589f"
            ],
            "index": "pypi",
            "version": "==21.12b0"
        },
<<<<<<< HEAD
        "bleach": {
            "hashes": [
                "sha256:0900d8b37eba61a802ee40ac0061f8c2b5dee29c1927dd1d233e075ebf5a71da",
                "sha256:4d2651ab93271d1129ac9cbc679f524565cc8a1b791909c4a51eac4446a15994"
            ],
            "markers": "python_version >= '3.6'",
            "version": "==4.1.0"
        },
=======
>>>>>>> f57bad43
        "certifi": {
            "hashes": [
                "sha256:78884e7c1d4b00ce3cea67b44566851c4343c120abd683433ce934a68ea58872",
                "sha256:d62a0163eb4c2344ac042ab2bdf75399a71a2d8c7d47eac2e2ee91b9d6339569"
            ],
            "version": "==2021.10.8"
        },
<<<<<<< HEAD
        "cffi": {
            "hashes": [
                "sha256:00c878c90cb53ccfaae6b8bc18ad05d2036553e6d9d1d9dbcf323bbe83854ca3",
                "sha256:0104fb5ae2391d46a4cb082abdd5c69ea4eab79d8d44eaaf79f1b1fd806ee4c2",
                "sha256:06c48159c1abed75c2e721b1715c379fa3200c7784271b3c46df01383b593636",
                "sha256:0808014eb713677ec1292301ea4c81ad277b6cdf2fdd90fd540af98c0b101d20",
                "sha256:10dffb601ccfb65262a27233ac273d552ddc4d8ae1bf93b21c94b8511bffe728",
                "sha256:14cd121ea63ecdae71efa69c15c5543a4b5fbcd0bbe2aad864baca0063cecf27",
                "sha256:17771976e82e9f94976180f76468546834d22a7cc404b17c22df2a2c81db0c66",
                "sha256:181dee03b1170ff1969489acf1c26533710231c58f95534e3edac87fff06c443",
                "sha256:23cfe892bd5dd8941608f93348c0737e369e51c100d03718f108bf1add7bd6d0",
                "sha256:263cc3d821c4ab2213cbe8cd8b355a7f72a8324577dc865ef98487c1aeee2bc7",
                "sha256:2756c88cbb94231c7a147402476be2c4df2f6078099a6f4a480d239a8817ae39",
                "sha256:27c219baf94952ae9d50ec19651a687b826792055353d07648a5695413e0c605",
                "sha256:2a23af14f408d53d5e6cd4e3d9a24ff9e05906ad574822a10563efcef137979a",
                "sha256:31fb708d9d7c3f49a60f04cf5b119aeefe5644daba1cd2a0fe389b674fd1de37",
                "sha256:3415c89f9204ee60cd09b235810be700e993e343a408693e80ce7f6a40108029",
                "sha256:3773c4d81e6e818df2efbc7dd77325ca0dcb688116050fb2b3011218eda36139",
                "sha256:3b96a311ac60a3f6be21d2572e46ce67f09abcf4d09344c49274eb9e0bf345fc",
                "sha256:3f7d084648d77af029acb79a0ff49a0ad7e9d09057a9bf46596dac9514dc07df",
                "sha256:41d45de54cd277a7878919867c0f08b0cf817605e4eb94093e7516505d3c8d14",
                "sha256:4238e6dab5d6a8ba812de994bbb0a79bddbdf80994e4ce802b6f6f3142fcc880",
                "sha256:45db3a33139e9c8f7c09234b5784a5e33d31fd6907800b316decad50af323ff2",
                "sha256:45e8636704eacc432a206ac7345a5d3d2c62d95a507ec70d62f23cd91770482a",
                "sha256:4958391dbd6249d7ad855b9ca88fae690783a6be9e86df65865058ed81fc860e",
                "sha256:4a306fa632e8f0928956a41fa8e1d6243c71e7eb59ffbd165fc0b41e316b2474",
                "sha256:57e9ac9ccc3101fac9d6014fba037473e4358ef4e89f8e181f8951a2c0162024",
                "sha256:59888172256cac5629e60e72e86598027aca6bf01fa2465bdb676d37636573e8",
                "sha256:5e069f72d497312b24fcc02073d70cb989045d1c91cbd53979366077959933e0",
                "sha256:64d4ec9f448dfe041705426000cc13e34e6e5bb13736e9fd62e34a0b0c41566e",
                "sha256:6dc2737a3674b3e344847c8686cf29e500584ccad76204efea14f451d4cc669a",
                "sha256:74fdfdbfdc48d3f47148976f49fab3251e550a8720bebc99bf1483f5bfb5db3e",
                "sha256:75e4024375654472cc27e91cbe9eaa08567f7fbdf822638be2814ce059f58032",
                "sha256:786902fb9ba7433aae840e0ed609f45c7bcd4e225ebb9c753aa39725bb3e6ad6",
                "sha256:8b6c2ea03845c9f501ed1313e78de148cd3f6cad741a75d43a29b43da27f2e1e",
                "sha256:91d77d2a782be4274da750752bb1650a97bfd8f291022b379bb8e01c66b4e96b",
                "sha256:91ec59c33514b7c7559a6acda53bbfe1b283949c34fe7440bcf917f96ac0723e",
                "sha256:920f0d66a896c2d99f0adbb391f990a84091179542c205fa53ce5787aff87954",
                "sha256:a5263e363c27b653a90078143adb3d076c1a748ec9ecc78ea2fb916f9b861962",
                "sha256:abb9a20a72ac4e0fdb50dae135ba5e77880518e742077ced47eb1499e29a443c",
                "sha256:c2051981a968d7de9dd2d7b87bcb9c939c74a34626a6e2f8181455dd49ed69e4",
                "sha256:c21c9e3896c23007803a875460fb786118f0cdd4434359577ea25eb556e34c55",
                "sha256:c2502a1a03b6312837279c8c1bd3ebedf6c12c4228ddbad40912d671ccc8a962",
                "sha256:d4d692a89c5cf08a8557fdeb329b82e7bf609aadfaed6c0d79f5a449a3c7c023",
                "sha256:da5db4e883f1ce37f55c667e5c0de439df76ac4cb55964655906306918e7363c",
                "sha256:e7022a66d9b55e93e1a845d8c9eba2a1bebd4966cd8bfc25d9cd07d515b33fa6",
                "sha256:ef1f279350da2c586a69d32fc8733092fd32cc8ac95139a00377841f59a3f8d8",
                "sha256:f54a64f8b0c8ff0b64d18aa76675262e1700f3995182267998c31ae974fbc382",
                "sha256:f5c7150ad32ba43a07c4479f40241756145a1f03b43480e058cfd862bf5041c7",
                "sha256:f6f824dc3bce0edab5f427efcfb1d63ee75b6fcb7282900ccaf925be84efb0fc",
                "sha256:fd8a250edc26254fe5b33be00402e6d287f562b6a5b2152dec302fa15bb3e997",
                "sha256:ffaa5c925128e29efbde7301d8ecaf35c8c60ffbcd6a1ffd3a552177c8e5e796"
            ],
            "version": "==1.15.0"
        },
=======
>>>>>>> f57bad43
        "charset-normalizer": {
            "hashes": [
                "sha256:876d180e9d7432c5d1dfd4c5d26b72f099d503e8fcc0feb7532c9289be60fcbd",
                "sha256:cb957888737fc0bbcd78e3df769addb41fd1ff8cf950dc9e7ad7793f1bf44455"
            ],
            "markers": "python_version >= '3'",
            "version": "==2.0.10"
        },
        "click": {
            "hashes": [
                "sha256:353f466495adaeb40b6b5f592f9f91cb22372351c84caeb068132442a4518ef3",
                "sha256:410e932b050f5eed773c4cda94de75971c89cdb3155a72a0831139a79e5ecb5b"
            ],
            "markers": "python_version >= '3.6'",
            "version": "==8.0.3"
        },
        "colorama": {
            "hashes": [
                "sha256:5941b2b48a20143d2267e95b1c2a7603ce057ee39fd88e7329b0c292aa16869b",
                "sha256:9f47eda37229f68eee03b24b9748937c7dc3868f906e8ba69fbcbdd3bc5dc3e2"
            ],
            "markers": "python_version >= '2.7' and python_version not in '3.0, 3.1, 3.2, 3.3, 3.4'",
            "version": "==0.4.4"
        },
<<<<<<< HEAD
        "cryptography": {
            "hashes": [
                "sha256:0a817b961b46894c5ca8a66b599c745b9a3d9f822725221f0e0fe49dc043a3a3",
                "sha256:2d87cdcb378d3cfed944dac30596da1968f88fb96d7fc34fdae30a99054b2e31",
                "sha256:30ee1eb3ebe1644d1c3f183d115a8c04e4e603ed6ce8e394ed39eea4a98469ac",
                "sha256:391432971a66cfaf94b21c24ab465a4cc3e8bf4a939c1ca5c3e3a6e0abebdbcf",
                "sha256:39bdf8e70eee6b1c7b289ec6e5d84d49a6bfa11f8b8646b5b3dfe41219153316",
                "sha256:4caa4b893d8fad33cf1964d3e51842cd78ba87401ab1d2e44556826df849a8ca",
                "sha256:53e5c1dc3d7a953de055d77bef2ff607ceef7a2aac0353b5d630ab67f7423638",
                "sha256:596f3cd67e1b950bc372c33f1a28a0692080625592ea6392987dba7f09f17a94",
                "sha256:5d59a9d55027a8b88fd9fd2826c4392bd487d74bf628bb9d39beecc62a644c12",
                "sha256:6c0c021f35b421ebf5976abf2daacc47e235f8b6082d3396a2fe3ccd537ab173",
                "sha256:73bc2d3f2444bcfeac67dd130ff2ea598ea5f20b40e36d19821b4df8c9c5037b",
                "sha256:74d6c7e80609c0f4c2434b97b80c7f8fdfaa072ca4baab7e239a15d6d70ed73a",
                "sha256:7be0eec337359c155df191d6ae00a5e8bbb63933883f4f5dffc439dac5348c3f",
                "sha256:94ae132f0e40fe48f310bba63f477f14a43116f05ddb69d6fa31e93f05848ae2",
                "sha256:bb5829d027ff82aa872d76158919045a7c1e91fbf241aec32cb07956e9ebd3c9",
                "sha256:ca238ceb7ba0bdf6ce88c1b74a87bffcee5afbfa1e41e173b1ceb095b39add46",
                "sha256:ca28641954f767f9822c24e927ad894d45d5a1e501767599647259cbf030b903",
                "sha256:e0344c14c9cb89e76eb6a060e67980c9e35b3f36691e15e1b7a9e58a0a6c6dc3",
                "sha256:ebc15b1c22e55c4d5566e3ca4db8689470a0ca2babef8e3a9ee057a8b82ce4b1",
                "sha256:ec63da4e7e4a5f924b90af42eddf20b698a70e58d86a72d943857c4c6045b3ee"
            ],
            "markers": "python_version >= '3.6'",
            "version": "==36.0.1"
        },
        "docutils": {
            "hashes": [
                "sha256:23010f129180089fbcd3bc08cfefccb3b890b0050e1ca00c867036e9d161b98c",
                "sha256:679987caf361a7539d76e584cbeddc311e3aee937877c87346f31debc63e9d06"
            ],
            "markers": "python_version >= '2.7' and python_version not in '3.0, 3.1, 3.2, 3.3, 3.4'",
            "version": "==0.18.1"
=======
        "docutils": {
            "hashes": [
                "sha256:686577d2e4c32380bb50cbb22f575ed742d58168cee37e99117a854bcd88f125",
                "sha256:cf316c8370a737a022b72b56874f6602acf974a37a9fba42ec2876387549fc61"
            ],
            "markers": "python_version >= '2.7' and python_version not in '3.0, 3.1, 3.2, 3.3, 3.4'",
            "version": "==0.17.1"
        },
        "flake8": {
            "hashes": [
                "sha256:479b1304f72536a55948cb40a32dce8bb0ffe3501e26eaf292c7e60eb5e0428d",
                "sha256:806e034dda44114815e23c16ef92f95c91e4c71100ff52813adf7132a6ad870d"
            ],
            "index": "pypi",
            "version": "==4.0.1"
>>>>>>> f57bad43
        },
        "idna": {
            "hashes": [
                "sha256:84d9dd047ffa80596e0f246e2eab0b391788b0503584e8945f2368256d2735ff",
                "sha256:9d643ff0a55b762d5cdb124b8eaa99c66322e2157b69160bc32796e824360e6d"
            ],
            "markers": "python_version >= '3'",
            "version": "==3.3"
        },
        "imagesize": {
            "hashes": [
                "sha256:1db2f82529e53c3e929e8926a1fa9235aa82d0bd0c580359c67ec31b2fddaa8c",
                "sha256:cd1750d452385ca327479d45b64d9c7729ecf0b3969a58148298c77092261f9d"
            ],
            "markers": "python_version >= '2.7' and python_version not in '3.0, 3.1, 3.2, 3.3'",
            "version": "==1.3.0"
        },
        "importlib-metadata": {
            "hashes": [
                "sha256:057e92c15bc8d9e8109738a48db0ccb31b4d9d5cfbee5a8670879a30be66304b",
                "sha256:b7e52a1f8dec14a75ea73e0891f3060099ca1d8e6a462a4dff11c3e119ea1b31"
            ],
            "markers": "python_version < '3.8' and python_version < '3.8'",
            "version": "==4.2.0"
        },
        "iniconfig": {
            "hashes": [
                "sha256:011e24c64b7f47f6ebd835bb12a743f2fbe9a26d4cecaa7f53bc4f35ee9da8b3",
                "sha256:bc3af051d7d14b2ee5ef9969666def0cd1a000e121eaea580d4a313df4b37f32"
            ],
            "version": "==1.1.1"
        },
<<<<<<< HEAD
        "jeepney": {
            "hashes": [
                "sha256:1b5a0ea5c0e7b166b2f5895b91a08c14de8915afda4407fb5022a195224958ac",
                "sha256:fa9e232dfa0c498bd0b8a3a73b8d8a31978304dcef0515adc859d4e096f96f4f"
            ],
            "markers": "sys_platform == 'linux'",
            "version": "==0.7.1"
        },
        "keyring": {
            "hashes": [
                "sha256:9012508e141a80bd1c0b6778d5c610dd9f8c464d75ac6774248500503f972fb9",
                "sha256:b0d28928ac3ec8e42ef4cc227822647a19f1d544f21f96457965dc01cf555261"
            ],
            "markers": "python_version >= '3.7'",
            "version": "==23.5.0"
=======
        "jinja2": {
            "hashes": [
                "sha256:077ce6014f7b40d03b47d1f1ca4b0fc8328a692bd284016f806ed0eaca390ad8",
                "sha256:611bb273cd68f3b993fabdc4064fc858c5b47a973cb5aa7999ec1ba405c87cd7"
            ],
            "markers": "python_version >= '3.6'",
            "version": "==3.0.3"
        },
        "livereload": {
            "hashes": [
                "sha256:776f2f865e59fde56490a56bcc6773b6917366bce0c267c60ee8aaf1a0959869"
            ],
            "version": "==2.6.3"
        },
        "markdown-it-py": {
            "hashes": [
                "sha256:15cc69c5b7c493ba8603722b710e39ce3fab2961994179fb4fa1c99b070d2059",
                "sha256:c138a596f6c9988e0b5fa3299bc38ffa76c75076bc178e8dfac40a84343c7022"
            ],
            "markers": "python_version ~= '3.6'",
            "version": "==2.0.0"
        },
        "markupsafe": {
            "hashes": [
                "sha256:01a9b8ea66f1658938f65b93a85ebe8bc016e6769611be228d797c9d998dd298",
                "sha256:023cb26ec21ece8dc3907c0e8320058b2e0cb3c55cf9564da612bc325bed5e64",
                "sha256:0446679737af14f45767963a1a9ef7620189912317d095f2d9ffa183a4d25d2b",
                "sha256:04635854b943835a6ea959e948d19dcd311762c5c0c6e1f0e16ee57022669194",
                "sha256:0717a7390a68be14b8c793ba258e075c6f4ca819f15edfc2a3a027c823718567",
                "sha256:0955295dd5eec6cb6cc2fe1698f4c6d84af2e92de33fbcac4111913cd100a6ff",
                "sha256:0d4b31cc67ab36e3392bbf3862cfbadac3db12bdd8b02a2731f509ed5b829724",
                "sha256:10f82115e21dc0dfec9ab5c0223652f7197feb168c940f3ef61563fc2d6beb74",
                "sha256:168cd0a3642de83558a5153c8bd34f175a9a6e7f6dc6384b9655d2697312a646",
                "sha256:1d609f577dc6e1aa17d746f8bd3c31aa4d258f4070d61b2aa5c4166c1539de35",
                "sha256:1f2ade76b9903f39aa442b4aadd2177decb66525062db244b35d71d0ee8599b6",
                "sha256:20dca64a3ef2d6e4d5d615a3fd418ad3bde77a47ec8a23d984a12b5b4c74491a",
                "sha256:2a7d351cbd8cfeb19ca00de495e224dea7e7d919659c2841bbb7f420ad03e2d6",
                "sha256:2d7d807855b419fc2ed3e631034685db6079889a1f01d5d9dac950f764da3dad",
                "sha256:2ef54abee730b502252bcdf31b10dacb0a416229b72c18b19e24a4509f273d26",
                "sha256:36bc903cbb393720fad60fc28c10de6acf10dc6cc883f3e24ee4012371399a38",
                "sha256:37205cac2a79194e3750b0af2a5720d95f786a55ce7df90c3af697bfa100eaac",
                "sha256:3c112550557578c26af18a1ccc9e090bfe03832ae994343cfdacd287db6a6ae7",
                "sha256:3dd007d54ee88b46be476e293f48c85048603f5f516008bee124ddd891398ed6",
                "sha256:4296f2b1ce8c86a6aea78613c34bb1a672ea0e3de9c6ba08a960efe0b0a09047",
                "sha256:47ab1e7b91c098ab893b828deafa1203de86d0bc6ab587b160f78fe6c4011f75",
                "sha256:49e3ceeabbfb9d66c3aef5af3a60cc43b85c33df25ce03d0031a608b0a8b2e3f",
                "sha256:4dc8f9fb58f7364b63fd9f85013b780ef83c11857ae79f2feda41e270468dd9b",
                "sha256:4efca8f86c54b22348a5467704e3fec767b2db12fc39c6d963168ab1d3fc9135",
                "sha256:53edb4da6925ad13c07b6d26c2a852bd81e364f95301c66e930ab2aef5b5ddd8",
                "sha256:5855f8438a7d1d458206a2466bf82b0f104a3724bf96a1c781ab731e4201731a",
                "sha256:594c67807fb16238b30c44bdf74f36c02cdf22d1c8cda91ef8a0ed8dabf5620a",
                "sha256:5b6d930f030f8ed98e3e6c98ffa0652bdb82601e7a016ec2ab5d7ff23baa78d1",
                "sha256:5bb28c636d87e840583ee3adeb78172efc47c8b26127267f54a9c0ec251d41a9",
                "sha256:60bf42e36abfaf9aff1f50f52644b336d4f0a3fd6d8a60ca0d054ac9f713a864",
                "sha256:611d1ad9a4288cf3e3c16014564df047fe08410e628f89805e475368bd304914",
                "sha256:6300b8454aa6930a24b9618fbb54b5a68135092bc666f7b06901f897fa5c2fee",
                "sha256:63f3268ba69ace99cab4e3e3b5840b03340efed0948ab8f78d2fd87ee5442a4f",
                "sha256:6557b31b5e2c9ddf0de32a691f2312a32f77cd7681d8af66c2692efdbef84c18",
                "sha256:693ce3f9e70a6cf7d2fb9e6c9d8b204b6b39897a2c4a1aa65728d5ac97dcc1d8",
                "sha256:6a7fae0dd14cf60ad5ff42baa2e95727c3d81ded453457771d02b7d2b3f9c0c2",
                "sha256:6c4ca60fa24e85fe25b912b01e62cb969d69a23a5d5867682dd3e80b5b02581d",
                "sha256:6fcf051089389abe060c9cd7caa212c707e58153afa2c649f00346ce6d260f1b",
                "sha256:7d91275b0245b1da4d4cfa07e0faedd5b0812efc15b702576d103293e252af1b",
                "sha256:89c687013cb1cd489a0f0ac24febe8c7a666e6e221b783e53ac50ebf68e45d86",
                "sha256:8d206346619592c6200148b01a2142798c989edcb9c896f9ac9722a99d4e77e6",
                "sha256:905fec760bd2fa1388bb5b489ee8ee5f7291d692638ea5f67982d968366bef9f",
                "sha256:97383d78eb34da7e1fa37dd273c20ad4320929af65d156e35a5e2d89566d9dfb",
                "sha256:984d76483eb32f1bcb536dc27e4ad56bba4baa70be32fa87152832cdd9db0833",
                "sha256:99df47edb6bda1249d3e80fdabb1dab8c08ef3975f69aed437cb69d0a5de1e28",
                "sha256:9f02365d4e99430a12647f09b6cc8bab61a6564363f313126f775eb4f6ef798e",
                "sha256:a30e67a65b53ea0a5e62fe23682cfe22712e01f453b95233b25502f7c61cb415",
                "sha256:ab3ef638ace319fa26553db0624c4699e31a28bb2a835c5faca8f8acf6a5a902",
                "sha256:aca6377c0cb8a8253e493c6b451565ac77e98c2951c45f913e0b52facdcff83f",
                "sha256:add36cb2dbb8b736611303cd3bfcee00afd96471b09cda130da3581cbdc56a6d",
                "sha256:b2f4bf27480f5e5e8ce285a8c8fd176c0b03e93dcc6646477d4630e83440c6a9",
                "sha256:b7f2d075102dc8c794cbde1947378051c4e5180d52d276987b8d28a3bd58c17d",
                "sha256:baa1a4e8f868845af802979fcdbf0bb11f94f1cb7ced4c4b8a351bb60d108145",
                "sha256:be98f628055368795d818ebf93da628541e10b75b41c559fdf36d104c5787066",
                "sha256:bf5d821ffabf0ef3533c39c518f3357b171a1651c1ff6827325e4489b0e46c3c",
                "sha256:c47adbc92fc1bb2b3274c4b3a43ae0e4573d9fbff4f54cd484555edbf030baf1",
                "sha256:cdfba22ea2f0029c9261a4bd07e830a8da012291fbe44dc794e488b6c9bb353a",
                "sha256:d6c7ebd4e944c85e2c3421e612a7057a2f48d478d79e61800d81468a8d842207",
                "sha256:d7f9850398e85aba693bb640262d3611788b1f29a79f0c93c565694658f4071f",
                "sha256:d8446c54dc28c01e5a2dbac5a25f071f6653e6e40f3a8818e8b45d790fe6ef53",
                "sha256:deb993cacb280823246a026e3b2d81c493c53de6acfd5e6bfe31ab3402bb37dd",
                "sha256:e0f138900af21926a02425cf736db95be9f4af72ba1bb21453432a07f6082134",
                "sha256:e9936f0b261d4df76ad22f8fee3ae83b60d7c3e871292cd42f40b81b70afae85",
                "sha256:f0567c4dc99f264f49fe27da5f735f414c4e7e7dd850cfd8e69f0862d7c74ea9",
                "sha256:f5653a225f31e113b152e56f154ccbe59eeb1c7487b39b9d9f9cdb58e6c79dc5",
                "sha256:f826e31d18b516f653fe296d967d700fddad5901ae07c622bb3705955e1faa94",
                "sha256:f8ba0e8349a38d3001fae7eadded3f6606f0da5d748ee53cc1dab1d6527b9509",
                "sha256:f9081981fe268bd86831e5c75f7de206ef275defcb82bc70740ae6dc507aee51",
                "sha256:fa130dd50c57d53368c9d59395cb5526eda596d3ffe36666cd81a44d56e48872"
            ],
            "markers": "python_version >= '3.6'",
            "version": "==2.0.1"
        },
        "mccabe": {
            "hashes": [
                "sha256:ab8a6258860da4b6677da4bd2fe5dc2c659cff31b3ee4f7f5d64e79735b80d42",
                "sha256:dd8d182285a0fe56bace7f45b5e7d1a6ebcbf524e8f3bd87eb0f125271b8831f"
            ],
            "version": "==0.6.1"
        },
        "mdit-py-plugins": {
            "hashes": [
                "sha256:b1279701cee2dbf50e188d3da5f51fee8d78d038cdf99be57c6b9d1aa93b4073",
                "sha256:ecc24f51eeec6ab7eecc2f9724e8272c2fb191c2e93cf98109120c2cace69750"
            ],
            "markers": "python_version ~= '3.6'",
            "version": "==0.3.0"
        },
        "mdurl": {
            "hashes": [
                "sha256:40654d6dcb8d21501ed13c21cc0bd6fc42ff07ceb8be30029e5ae63ebc2ecfda",
                "sha256:94873a969008ee48880fb21bad7de0349fef529f3be178969af5817239e9b990"
            ],
            "markers": "python_version >= '3.6'",
            "version": "==0.1.0"
>>>>>>> f57bad43
        },
        "multidict": {
            "hashes": [
                "sha256:06560fbdcf22c9387100979e65b26fba0816c162b888cb65b845d3def7a54c9b",
                "sha256:067150fad08e6f2dd91a650c7a49ba65085303fcc3decbd64a57dc13a2733031",
                "sha256:0a2cbcfbea6dc776782a444db819c8b78afe4db597211298dd8b2222f73e9cd0",
                "sha256:0dd1c93edb444b33ba2274b66f63def8a327d607c6c790772f448a53b6ea59ce",
                "sha256:0fed465af2e0eb6357ba95795d003ac0bdb546305cc2366b1fc8f0ad67cc3fda",
                "sha256:116347c63ba049c1ea56e157fa8aa6edaf5e92925c9b64f3da7769bdfa012858",
                "sha256:1b4ac3ba7a97b35a5ccf34f41b5a8642a01d1e55454b699e5e8e7a99b5a3acf5",
                "sha256:1c7976cd1c157fa7ba5456ae5d31ccdf1479680dc9b8d8aa28afabc370df42b8",
                "sha256:246145bff76cc4b19310f0ad28bd0769b940c2a49fc601b86bfd150cbd72bb22",
                "sha256:25cbd39a9029b409167aa0a20d8a17f502d43f2efebfe9e3ac019fe6796c59ac",
                "sha256:28e6d883acd8674887d7edc896b91751dc2d8e87fbdca8359591a13872799e4e",
                "sha256:2d1d55cdf706ddc62822d394d1df53573d32a7a07d4f099470d3cb9323b721b6",
                "sha256:2e77282fd1d677c313ffcaddfec236bf23f273c4fba7cdf198108f5940ae10f5",
                "sha256:32fdba7333eb2351fee2596b756d730d62b5827d5e1ab2f84e6cbb287cc67fe0",
                "sha256:35591729668a303a02b06e8dba0eb8140c4a1bfd4c4b3209a436a02a5ac1de11",
                "sha256:380b868f55f63d048a25931a1632818f90e4be71d2081c2338fcf656d299949a",
                "sha256:3822c5894c72e3b35aae9909bef66ec83e44522faf767c0ad39e0e2de11d3b55",
                "sha256:38ba256ee9b310da6a1a0f013ef4e422fca30a685bcbec86a969bd520504e341",
                "sha256:3bc3b1621b979621cee9f7b09f024ec76ec03cc365e638126a056317470bde1b",
                "sha256:3d2d7d1fff8e09d99354c04c3fd5b560fb04639fd45926b34e27cfdec678a704",
                "sha256:517d75522b7b18a3385726b54a081afd425d4f41144a5399e5abd97ccafdf36b",
                "sha256:5f79c19c6420962eb17c7e48878a03053b7ccd7b69f389d5831c0a4a7f1ac0a1",
                "sha256:5f841c4f14331fd1e36cbf3336ed7be2cb2a8f110ce40ea253e5573387db7621",
                "sha256:637c1896497ff19e1ee27c1c2c2ddaa9f2d134bbb5e0c52254361ea20486418d",
                "sha256:6ee908c070020d682e9b42c8f621e8bb10c767d04416e2ebe44e37d0f44d9ad5",
                "sha256:77f0fb7200cc7dedda7a60912f2059086e29ff67cefbc58d2506638c1a9132d7",
                "sha256:7878b61c867fb2df7a95e44b316f88d5a3742390c99dfba6c557a21b30180cac",
                "sha256:78c106b2b506b4d895ddc801ff509f941119394b89c9115580014127414e6c2d",
                "sha256:8b911d74acdc1fe2941e59b4f1a278a330e9c34c6c8ca1ee21264c51ec9b67ef",
                "sha256:93de39267c4c676c9ebb2057e98a8138bade0d806aad4d864322eee0803140a0",
                "sha256:9416cf11bcd73c861267e88aea71e9fcc35302b3943e45e1dbb4317f91a4b34f",
                "sha256:94b117e27efd8e08b4046c57461d5a114d26b40824995a2eb58372b94f9fca02",
                "sha256:9815765f9dcda04921ba467957be543423e5ec6a1136135d84f2ae092c50d87b",
                "sha256:98ec9aea6223adf46999f22e2c0ab6cf33f5914be604a404f658386a8f1fba37",
                "sha256:a37e9a68349f6abe24130846e2f1d2e38f7ddab30b81b754e5a1fde32f782b23",
                "sha256:a43616aec0f0d53c411582c451f5d3e1123a68cc7b3475d6f7d97a626f8ff90d",
                "sha256:a4771d0d0ac9d9fe9e24e33bed482a13dfc1256d008d101485fe460359476065",
                "sha256:a5635bcf1b75f0f6ef3c8a1ad07b500104a971e38d3683167b9454cb6465ac86",
                "sha256:a9acb76d5f3dd9421874923da2ed1e76041cb51b9337fd7f507edde1d86535d6",
                "sha256:ac42181292099d91217a82e3fa3ce0e0ddf3a74fd891b7c2b347a7f5aa0edded",
                "sha256:b227345e4186809d31f22087d0265655114af7cda442ecaf72246275865bebe4",
                "sha256:b61f85101ef08cbbc37846ac0e43f027f7844f3fade9b7f6dd087178caedeee7",
                "sha256:b70913cbf2e14275013be98a06ef4b412329fe7b4f83d64eb70dce8269ed1e1a",
                "sha256:b9aad49466b8d828b96b9e3630006234879c8d3e2b0a9d99219b3121bc5cdb17",
                "sha256:baf1856fab8212bf35230c019cde7c641887e3fc08cadd39d32a421a30151ea3",
                "sha256:bd6c9c50bf2ad3f0448edaa1a3b55b2e6866ef8feca5d8dbec10ec7c94371d21",
                "sha256:c1ff762e2ee126e6f1258650ac641e2b8e1f3d927a925aafcfde943b77a36d24",
                "sha256:c30ac9f562106cd9e8071c23949a067b10211917fdcb75b4718cf5775356a940",
                "sha256:c9631c642e08b9fff1c6255487e62971d8b8e821808ddd013d8ac058087591ac",
                "sha256:cdd68778f96216596218b4e8882944d24a634d984ee1a5a049b300377878fa7c",
                "sha256:ce8cacda0b679ebc25624d5de66c705bc53dcc7c6f02a7fb0f3ca5e227d80422",
                "sha256:cfde464ca4af42a629648c0b0d79b8f295cf5b695412451716531d6916461628",
                "sha256:d3def943bfd5f1c47d51fd324df1e806d8da1f8e105cc7f1c76a1daf0f7e17b0",
                "sha256:d9b668c065968c5979fe6b6fa6760bb6ab9aeb94b75b73c0a9c1acf6393ac3bf",
                "sha256:da7d57ea65744d249427793c042094c4016789eb2562576fb831870f9c878d9e",
                "sha256:dc3a866cf6c13d59a01878cd806f219340f3e82eed514485e094321f24900677",
                "sha256:df23c83398715b26ab09574217ca21e14694917a0c857e356fd39e1c64f8283f",
                "sha256:dfc924a7e946dd3c6360e50e8f750d51e3ef5395c95dc054bc9eab0f70df4f9c",
                "sha256:e4a67f1080123de76e4e97a18d10350df6a7182e243312426d508712e99988d4",
                "sha256:e5283c0a00f48e8cafcecadebfa0ed1dac8b39e295c7248c44c665c16dc1138b",
                "sha256:e58a9b5cc96e014ddf93c2227cbdeca94b56a7eb77300205d6e4001805391747",
                "sha256:e6453f3cbeb78440747096f239d282cc57a2997a16b5197c9bc839099e1633d0",
                "sha256:e6c4fa1ec16e01e292315ba76eb1d012c025b99d22896bd14a66628b245e3e01",
                "sha256:e7d81ce5744757d2f05fc41896e3b2ae0458464b14b5a2c1e87a6a9d69aefaa8",
                "sha256:ea21d4d5104b4f840b91d9dc8cbc832aba9612121eaba503e54eaab1ad140eb9",
                "sha256:ecc99bce8ee42dcad15848c7885197d26841cb24fa2ee6e89d23b8993c871c64",
                "sha256:f0bb0973f42ffcb5e3537548e0767079420aefd94ba990b61cf7bb8d47f4916d",
                "sha256:f19001e790013ed580abfde2a4465388950728861b52f0da73e8e8a9418533c0",
                "sha256:f76440e480c3b2ca7f843ff8a48dc82446b86ed4930552d736c0bac507498a52",
                "sha256:f9bef5cff994ca3026fcc90680e326d1a19df9841c5e3d224076407cc21471a1",
                "sha256:fc66d4016f6e50ed36fb39cd287a3878ffcebfa90008535c62e0e90a7ab713ae",
                "sha256:fd77c8f3cba815aa69cb97ee2b2ef385c7c12ada9c734b0f3b32e26bb88bbf1d"
            ],
            "markers": "python_version >= '3.6'",
            "version": "==5.2.0"
        },
        "mypy-extensions": {
            "hashes": [
                "sha256:090fedd75945a69ae91ce1303b5824f428daf5a028d2f6ab8a299250a846f15d",
                "sha256:2d82818f5bb3e369420cb3c4060a7970edba416647068eb4c5343488a6c604a8"
            ],
            "version": "==0.4.3"
        },
        "myst-parser": {
            "hashes": [
                "sha256:617a90ceda2162ebf81cd13ad17d879bd4f49e7fb5c4f177bb905272555a2268",
                "sha256:a6473b9735c8c74959b49b36550725464f4aecc4481340c9a5f9153829191f83"
            ],
            "index": "pypi",
            "version": "==0.16.1"
        },
        "packaging": {
            "hashes": [
                "sha256:dd47c42927d89ab911e606518907cc2d3a1f38bbd026385970643f9c5b8ecfeb",
                "sha256:ef103e05f519cdc783ae24ea4e2e0f508a9c99b2d4969652eed6a2e1ea5bd522"
            ],
            "markers": "python_version >= '3.6'",
            "version": "==21.3"
        },
        "pathspec": {
            "hashes": [
                "sha256:7d15c4ddb0b5c802d161efc417ec1a2558ea2653c2e8ad9c19098201dc1c993a",
                "sha256:e564499435a2673d586f6b2130bb5b95f04a3ba06f81b8f895b651a3c76aabb1"
            ],
            "version": "==0.9.0"
        },
        "pkginfo": {
            "hashes": [
                "sha256:542e0d0b6750e2e21c20179803e40ab50598d8066d51097a0e382cba9eb02bff",
                "sha256:c24c487c6a7f72c66e816ab1796b96ac6c3d14d49338293d2141664330b55ffc"
            ],
            "version": "==1.8.2"
        },
        "platformdirs": {
            "hashes": [
                "sha256:1d7385c7db91728b83efd0ca99a5afb296cab9d0ed8313a45ed8ba17967ecfca",
                "sha256:440633ddfebcc36264232365d7840a970e75e1018d15b4327d11f91909045fda"
            ],
            "markers": "python_version >= '3.7'",
            "version": "==2.4.1"
        },
        "pluggy": {
            "hashes": [
                "sha256:4224373bacce55f955a878bf9cfa763c1e360858e330072059e10bad68531159",
                "sha256:74134bbf457f031a36d68416e1509f34bd5ccc019f0bcc952c7b909d06b37bd3"
            ],
            "markers": "python_version >= '3.6'",
            "version": "==1.0.0"
        },
        "py": {
            "hashes": [
                "sha256:51c75c4126074b472f746a24399ad32f6053d1b34b68d2fa41e558e6f4a98719",
                "sha256:607c53218732647dff4acdfcd50cb62615cedf612e72d1724fb1a0cc6405b378"
            ],
            "markers": "python_version >= '2.7' and python_version not in '3.0, 3.1, 3.2, 3.3, 3.4'",
            "version": "==1.11.0"
        },
<<<<<<< HEAD
        "pycparser": {
            "hashes": [
                "sha256:8ee45429555515e1f6b185e78100aea234072576aa43ab53aefcae078162fca9",
                "sha256:e644fdec12f7872f86c58ff790da456218b10f863970249516d60a5eaca77206"
            ],
            "version": "==2.21"
=======
        "pycodestyle": {
            "hashes": [
                "sha256:720f8b39dde8b293825e7ff02c475f3077124006db4f440dcbc9a20b76548a20",
                "sha256:eddd5847ef438ea1c7870ca7eb78a9d47ce0cdb4851a5523949f2601d0cbbe7f"
            ],
            "markers": "python_version >= '2.7' and python_version not in '3.0, 3.1, 3.2, 3.3, 3.4'",
            "version": "==2.8.0"
        },
        "pyflakes": {
            "hashes": [
                "sha256:05a85c2872edf37a4ed30b0cce2f6093e1d0581f8c19d7393122da7e25b2b24c",
                "sha256:3bb3a3f256f4b7968c9c788781e4ff07dce46bdf12339dcda61053375426ee2e"
            ],
            "markers": "python_version >= '2.7' and python_version not in '3.0, 3.1, 3.2, 3.3'",
            "version": "==2.4.0"
>>>>>>> f57bad43
        },
        "pygments": {
            "hashes": [
                "sha256:44238f1b60a76d78fc8ca0528ee429702aae011c265fe6a8dd8b63049ae41c65",
                "sha256:4e426f72023d88d03b2fa258de560726ce890ff3b630f88c21cbb8b2503b8c6a"
            ],
            "markers": "python_version >= '3.5'",
            "version": "==2.11.2"
        },
        "pyparsing": {
            "hashes": [
                "sha256:04ff808a5b90911829c55c4e26f75fa5ca8a2f5f36aa3a51f68e27033341d3e4",
                "sha256:d9bdec0013ef1eb5a84ab39a3b3868911598afa494f5faa038647101504e2b81"
            ],
            "markers": "python_version >= '3.6'",
            "version": "==3.0.6"
        },
        "pytest": {
            "hashes": [
                "sha256:131b36680866a76e6781d13f101efb86cf674ebb9762eb70d3082b6f29889e89",
                "sha256:7310f8d27bc79ced999e760ca304d69f6ba6c6649c0b60fb0e04a4a77cacc134"
            ],
            "index": "pypi",
            "version": "==6.2.5"
        },
        "pytest-vcr": {
            "hashes": [
                "sha256:23ee51b75abbcc43d926272773aae4f39f93aceb75ed56852d0bf618f92e1896",
                "sha256:2f316e0539399bea0296e8b8401145c62b6f85e9066af7e57b6151481b0d6d9c"
            ],
            "index": "pypi",
            "version": "==1.0.2"
        },
        "pytz": {
            "hashes": [
                "sha256:3672058bc3453457b622aab7a1c3bfd5ab0bdae451512f6cf25f64ed37f5b87c",
                "sha256:acad2d8b20a1af07d4e4c9d2e9285c5ed9104354062f275f3fcd88dcef4f1326"
            ],
            "version": "==2021.3"
        },
        "pyyaml": {
            "hashes": [
                "sha256:0283c35a6a9fbf047493e3a0ce8d79ef5030852c51e9d911a27badfde0605293",
                "sha256:055d937d65826939cb044fc8c9b08889e8c743fdc6a32b33e2390f66013e449b",
                "sha256:07751360502caac1c067a8132d150cf3d61339af5691fe9e87803040dbc5db57",
                "sha256:0b4624f379dab24d3725ffde76559cff63d9ec94e1736b556dacdfebe5ab6d4b",
                "sha256:0ce82d761c532fe4ec3f87fc45688bdd3a4c1dc5e0b4a19814b9009a29baefd4",
                "sha256:1e4747bc279b4f613a09eb64bba2ba602d8a6664c6ce6396a4d0cd413a50ce07",
                "sha256:213c60cd50106436cc818accf5baa1aba61c0189ff610f64f4a3e8c6726218ba",
                "sha256:231710d57adfd809ef5d34183b8ed1eeae3f76459c18fb4a0b373ad56bedcdd9",
                "sha256:277a0ef2981ca40581a47093e9e2d13b3f1fbbeffae064c1d21bfceba2030287",
                "sha256:2cd5df3de48857ed0544b34e2d40e9fac445930039f3cfe4bcc592a1f836d513",
                "sha256:40527857252b61eacd1d9af500c3337ba8deb8fc298940291486c465c8b46ec0",
                "sha256:473f9edb243cb1935ab5a084eb238d842fb8f404ed2193a915d1784b5a6b5fc0",
                "sha256:48c346915c114f5fdb3ead70312bd042a953a8ce5c7106d5bfb1a5254e47da92",
                "sha256:50602afada6d6cbfad699b0c7bb50d5ccffa7e46a3d738092afddc1f9758427f",
                "sha256:68fb519c14306fec9720a2a5b45bc9f0c8d1b9c72adf45c37baedfcd949c35a2",
                "sha256:77f396e6ef4c73fdc33a9157446466f1cff553d979bd00ecb64385760c6babdc",
                "sha256:819b3830a1543db06c4d4b865e70ded25be52a2e0631ccd2f6a47a2822f2fd7c",
                "sha256:897b80890765f037df3403d22bab41627ca8811ae55e9a722fd0392850ec4d86",
                "sha256:98c4d36e99714e55cfbaaee6dd5badbc9a1ec339ebfc3b1f52e293aee6bb71a4",
                "sha256:9df7ed3b3d2e0ecfe09e14741b857df43adb5a3ddadc919a2d94fbdf78fea53c",
                "sha256:9fa600030013c4de8165339db93d182b9431076eb98eb40ee068700c9c813e34",
                "sha256:a80a78046a72361de73f8f395f1f1e49f956c6be882eed58505a15f3e430962b",
                "sha256:b3d267842bf12586ba6c734f89d1f5b871df0273157918b0ccefa29deb05c21c",
                "sha256:b5b9eccad747aabaaffbc6064800670f0c297e52c12754eb1d976c57e4f74dcb",
                "sha256:c5687b8d43cf58545ade1fe3e055f70eac7a5a1a0bf42824308d868289a95737",
                "sha256:cba8c411ef271aa037d7357a2bc8f9ee8b58b9965831d9e51baf703280dc73d3",
                "sha256:d15a181d1ecd0d4270dc32edb46f7cb7733c7c508857278d3d378d14d606db2d",
                "sha256:d4db7c7aef085872ef65a8fd7d6d09a14ae91f691dec3e87ee5ee0539d516f53",
                "sha256:d4eccecf9adf6fbcc6861a38015c2a64f38b9d94838ac1810a9023a0609e1b78",
                "sha256:d67d839ede4ed1b28a4e8909735fc992a923cdb84e618544973d7dfc71540803",
                "sha256:daf496c58a8c52083df09b80c860005194014c3698698d1a57cbcfa182142a3a",
                "sha256:e61ceaab6f49fb8bdfaa0f92c4b57bcfbea54c09277b1b4f7ac376bfb7a7c174",
                "sha256:f84fbc98b019fef2ee9a1cb3ce93e3187a6df0b2538a651bfb890254ba9f90b5"
            ],
            "markers": "python_version >= '3.6'",
            "version": "==6.0"
        },
<<<<<<< HEAD
        "readme-renderer": {
            "hashes": [
                "sha256:a50a0f2123a4c1145ac6f420e1a348aafefcc9211c846e3d51df05fe3d865b7d",
                "sha256:b512beafa6798260c7d5af3e1b1f097e58bfcd9a575da7c4ddd5e037490a5b85"
            ],
            "markers": "python_version >= '3.6'",
            "version": "==32.0"
        },
=======
>>>>>>> f57bad43
        "requests": {
            "hashes": [
                "sha256:68d7c56fd5a8999887728ef304a6d12edc7be74f1cfa47714fc8b414525c9a61",
                "sha256:f22fa1e554c9ddfd16e6e41ac79759e17be9e492b3587efa038054674760e72d"
            ],
            "index": "pypi",
            "version": "==2.27.1"
        },
<<<<<<< HEAD
        "requests-toolbelt": {
            "hashes": [
                "sha256:380606e1d10dc85c3bd47bf5a6095f815ec007be7a8b69c878507068df059e6f",
                "sha256:968089d4584ad4ad7c171454f0a5c6dac23971e9472521ea3b6d49d610aa6fc0"
            ],
            "version": "==0.9.1"
        },
        "rfc3986": {
            "hashes": [
                "sha256:50b1502b60e289cb37883f3dfd34532b8873c7de9f49bb546641ce9cbd256ebd",
                "sha256:97aacf9dbd4bfd829baad6e6309fa6573aaf1be3f6fa735c8ab05e46cecb261c"
            ],
            "markers": "python_version >= '3.7'",
            "version": "==2.0.0"
        },
        "secretstorage": {
            "hashes": [
                "sha256:422d82c36172d88d6a0ed5afdec956514b189ddbfb72fefab0c8a1cee4eaf71f",
                "sha256:fd666c51a6bf200643495a04abb261f83229dcb6fd8472ec393df7ffc8b6f195"
            ],
            "markers": "sys_platform == 'linux'",
            "version": "==3.3.1"
        },
=======
>>>>>>> f57bad43
        "six": {
            "hashes": [
                "sha256:1e61c37477a1626458e36f7b1d82aa5c9b094fa4802892072e49de9c60c4c926",
                "sha256:8abb2f1d86890a2dfb989f9a77cfcfd3e47c2a354b01111771326f8aa26e0254"
            ],
            "markers": "python_version >= '2.7' and python_version not in '3.0, 3.1, 3.2'",
            "version": "==1.16.0"
        },
        "snowballstemmer": {
            "hashes": [
                "sha256:09b16deb8547d3412ad7b590689584cd0fe25ec8db3be37788be3810cbf19cb1",
                "sha256:c8e1716e83cc398ae16824e5572ae04e0d9fc2c6b985fb0f900f5f0c96ecba1a"
            ],
            "version": "==2.2.0"
        },
        "sphinx": {
            "hashes": [
                "sha256:0a8836751a68306b3fe97ecbe44db786f8479c3bf4b80e3a7f5c838657b4698c",
                "sha256:6a11ea5dd0bdb197f9c2abc2e0ce73e01340464feaece525e64036546d24c851"
            ],
            "index": "pypi",
            "version": "==4.3.2"
        },
        "sphinx-autobuild": {
            "hashes": [
                "sha256:8fe8cbfdb75db04475232f05187c776f46f6e9e04cacf1e49ce81bdac649ccac",
                "sha256:de1ca3b66e271d2b5b5140c35034c89e47f263f2cd5db302c9217065f7443f05"
            ],
            "index": "pypi",
            "version": "==2021.3.14"
        },
        "sphinxcontrib-applehelp": {
            "hashes": [
                "sha256:806111e5e962be97c29ec4c1e7fe277bfd19e9652fb1a4392105b43e01af885a",
                "sha256:a072735ec80e7675e3f432fcae8610ecf509c5f1869d17e2eecff44389cdbc58"
            ],
            "markers": "python_version >= '3.5'",
            "version": "==1.0.2"
        },
        "sphinxcontrib-devhelp": {
            "hashes": [
                "sha256:8165223f9a335cc1af7ffe1ed31d2871f325254c0423bc0c4c7cd1c1e4734a2e",
                "sha256:ff7f1afa7b9642e7060379360a67e9c41e8f3121f2ce9164266f61b9f4b338e4"
            ],
            "markers": "python_version >= '3.5'",
            "version": "==1.0.2"
        },
        "sphinxcontrib-htmlhelp": {
            "hashes": [
                "sha256:d412243dfb797ae3ec2b59eca0e52dac12e75a241bf0e4eb861e450d06c6ed07",
                "sha256:f5f8bb2d0d629f398bf47d0d69c07bc13b65f75a81ad9e2f71a63d4b7a2f6db2"
            ],
            "markers": "python_version >= '3.6'",
            "version": "==2.0.0"
        },
        "sphinxcontrib-jsmath": {
            "hashes": [
                "sha256:2ec2eaebfb78f3f2078e73666b1415417a116cc848b72e5172e596c871103178",
                "sha256:a9925e4a4587247ed2191a22df5f6970656cb8ca2bd6284309578f2153e0c4b8"
            ],
            "markers": "python_version >= '3.5'",
            "version": "==1.0.1"
        },
        "sphinxcontrib-qthelp": {
            "hashes": [
                "sha256:4c33767ee058b70dba89a6fc5c1892c0d57a54be67ddd3e7875a18d14cba5a72",
                "sha256:bd9fc24bcb748a8d51fd4ecaade681350aa63009a347a8c14e637895444dfab6"
            ],
            "markers": "python_version >= '3.5'",
            "version": "==1.0.3"
        },
        "sphinxcontrib-serializinghtml": {
            "hashes": [
                "sha256:352a9a00ae864471d3a7ead8d7d79f5fc0b57e8b3f95e9867eb9eb28999b92fd",
                "sha256:aa5f6de5dfdf809ef505c4895e51ef5c9eac17d0f287933eb49ec495280b6952"
            ],
            "markers": "python_version >= '3.5'",
            "version": "==1.1.5"
        },
        "toml": {
            "hashes": [
                "sha256:806143ae5bfb6a3c6e736a764057db0e6a0e05e338b5630894a5f779cabb4f9b",
                "sha256:b3bda1d108d5dd99f4a20d24d9c348e91c4db7ab1b749200bded2f839ccbe68f"
            ],
            "markers": "python_version >= '2.6' and python_version not in '3.0, 3.1, 3.2'",
            "version": "==0.10.2"
        },
        "tomli": {
            "hashes": [
                "sha256:05b6166bff487dc068d322585c7ea4ef78deed501cc124060e0f238e89a9231f",
                "sha256:e3069e4be3ead9668e21cb9b074cd948f7b3113fd9c8bba083f48247aab8b11c"
            ],
            "markers": "python_version >= '3.6'",
            "version": "==1.2.3"
        },
<<<<<<< HEAD
        "tqdm": {
            "hashes": [
                "sha256:8dd278a422499cd6b727e6ae4061c40b48fce8b76d1ccbf5d34fca9b7f925b0c",
                "sha256:d359de7217506c9851b7869f3708d8ee53ed70a1b8edbba4dbcb47442592920d"
            ],
            "markers": "python_version >= '2.7' and python_version not in '3.0, 3.1, 3.2, 3.3'",
            "version": "==4.62.3"
        },
        "twine": {
            "hashes": [
                "sha256:28460a3db6b4532bde6a5db6755cf2dce6c5020bada8a641bb2c5c7a9b1f35b8",
                "sha256:8c120845fc05270f9ee3e9d7ebbed29ea840e41f48cd059e04733f7e1d401345"
            ],
            "index": "pypi",
            "version": "==3.7.1"
=======
        "tornado": {
            "hashes": [
                "sha256:0a00ff4561e2929a2c37ce706cb8233b7907e0cdc22eab98888aca5dd3775feb",
                "sha256:0d321a39c36e5f2c4ff12b4ed58d41390460f798422c4504e09eb5678e09998c",
                "sha256:1e8225a1070cd8eec59a996c43229fe8f95689cb16e552d130b9793cb570a288",
                "sha256:20241b3cb4f425e971cb0a8e4ffc9b0a861530ae3c52f2b0434e6c1b57e9fd95",
                "sha256:25ad220258349a12ae87ede08a7b04aca51237721f63b1808d39bdb4b2164558",
                "sha256:33892118b165401f291070100d6d09359ca74addda679b60390b09f8ef325ffe",
                "sha256:33c6e81d7bd55b468d2e793517c909b139960b6c790a60b7991b9b6b76fb9791",
                "sha256:3447475585bae2e77ecb832fc0300c3695516a47d46cefa0528181a34c5b9d3d",
                "sha256:34ca2dac9e4d7afb0bed4677512e36a52f09caa6fded70b4e3e1c89dbd92c326",
                "sha256:3e63498f680547ed24d2c71e6497f24bca791aca2fe116dbc2bd0ac7f191691b",
                "sha256:548430be2740e327b3fe0201abe471f314741efcb0067ec4f2d7dcfb4825f3e4",
                "sha256:6196a5c39286cc37c024cd78834fb9345e464525d8991c21e908cc046d1cc02c",
                "sha256:61b32d06ae8a036a6607805e6720ef00a3c98207038444ba7fd3d169cd998910",
                "sha256:6286efab1ed6e74b7028327365cf7346b1d777d63ab30e21a0f4d5b275fc17d5",
                "sha256:65d98939f1a2e74b58839f8c4dab3b6b3c1ce84972ae712be02845e65391ac7c",
                "sha256:66324e4e1beede9ac79e60f88de548da58b1f8ab4b2f1354d8375774f997e6c0",
                "sha256:6c77c9937962577a6a76917845d06af6ab9197702a42e1346d8ae2e76b5e3675",
                "sha256:70dec29e8ac485dbf57481baee40781c63e381bebea080991893cd297742b8fd",
                "sha256:7250a3fa399f08ec9cb3f7b1b987955d17e044f1ade821b32e5f435130250d7f",
                "sha256:748290bf9112b581c525e6e6d3820621ff020ed95af6f17fedef416b27ed564c",
                "sha256:7da13da6f985aab7f6f28debab00c67ff9cbacd588e8477034c0652ac141feea",
                "sha256:8f959b26f2634a091bb42241c3ed8d3cedb506e7c27b8dd5c7b9f745318ddbb6",
                "sha256:9de9e5188a782be6b1ce866e8a51bc76a0fbaa0e16613823fc38e4fc2556ad05",
                "sha256:a48900ecea1cbb71b8c71c620dee15b62f85f7c14189bdeee54966fbd9a0c5bd",
                "sha256:b87936fd2c317b6ee08a5741ea06b9d11a6074ef4cc42e031bc6403f82a32575",
                "sha256:c77da1263aa361938476f04c4b6c8916001b90b2c2fdd92d8d535e1af48fba5a",
                "sha256:cb5ec8eead331e3bb4ce8066cf06d2dfef1bfb1b2a73082dfe8a161301b76e37",
                "sha256:cc0ee35043162abbf717b7df924597ade8e5395e7b66d18270116f8745ceb795",
                "sha256:d14d30e7f46a0476efb0deb5b61343b1526f73ebb5ed84f23dc794bdb88f9d9f",
                "sha256:d371e811d6b156d82aa5f9a4e08b58debf97c302a35714f6f45e35139c332e32",
                "sha256:d3d20ea5782ba63ed13bc2b8c291a053c8d807a8fa927d941bd718468f7b950c",
                "sha256:d3f7594930c423fd9f5d1a76bee85a2c36fd8b4b16921cae7e965f22575e9c01",
                "sha256:dcef026f608f678c118779cd6591c8af6e9b4155c44e0d1bc0c87c036fb8c8c4",
                "sha256:e0791ac58d91ac58f694d8d2957884df8e4e2f6687cdf367ef7eb7497f79eaa2",
                "sha256:e385b637ac3acaae8022e7e47dfa7b83d3620e432e3ecb9a3f7f58f150e50921",
                "sha256:e519d64089b0876c7b467274468709dadf11e41d65f63bba207e04217f47c085",
                "sha256:e7229e60ac41a1202444497ddde70a48d33909e484f96eb0da9baf8dc68541df",
                "sha256:ed3ad863b1b40cd1d4bd21e7498329ccaece75db5a5bf58cd3c9f130843e7102",
                "sha256:f0ba29bafd8e7e22920567ce0d232c26d4d47c8b5cf4ed7b562b5db39fa199c5",
                "sha256:fa2ba70284fa42c2a5ecb35e322e68823288a4251f9ba9cc77be04ae15eada68",
                "sha256:fba85b6cd9c39be262fcd23865652920832b61583de2a2ca907dbd8e8a8c81e5"
            ],
            "markers": "python_version >= '3.5'",
            "version": "==6.1"
>>>>>>> f57bad43
        },
        "typed-ast": {
            "hashes": [
                "sha256:24058827d8f5d633f97223f5148a7d22628099a3d2efe06654ce872f46f07cdb",
                "sha256:256115a5bc7ea9e665c6314ed6671ee2c08ca380f9d5f130bd4d2c1f5848d695",
                "sha256:38cf5c642fa808300bae1281460d4f9b7617cf864d4e383054a5ef336e344d32",
                "sha256:484137cab8ecf47e137260daa20bafbba5f4e3ec7fda1c1e69ab299b75fa81c5",
                "sha256:4f30a2bcd8e68adbb791ce1567fdb897357506f7ea6716f6bbdd3053ac4d9471",
                "sha256:591bc04e507595887160ed7aa8d6785867fb86c5793911be79ccede61ae96f4d",
                "sha256:5b6ab14c56bc9c7e3c30228a0a0b54b915b1579613f6e463ba6f4eb1382e7fd4",
                "sha256:5d8314c92414ce7481eee7ad42b353943679cf6f30237b5ecbf7d835519e1212",
                "sha256:71dcda943a471d826ea930dd449ac7e76db7be778fcd722deb63642bab32ea3f",
                "sha256:7c42707ab981b6cf4b73490c16e9d17fcd5227039720ca14abe415d39a173a30",
                "sha256:9caaf2b440efb39ecbc45e2fabde809cbe56272719131a6318fd9bf08b58e2cb",
                "sha256:a2b8d7007f6280e36fa42652df47087ac7b0a7d7f09f9468f07792ba646aac2d",
                "sha256:a6d495c1ef572519a7bac9534dbf6d94c40e5b6a608ef41136133377bba4aa08",
                "sha256:a80d84f535642420dd17e16ae25bb46c7f4c16ee231105e7f3eb43976a89670a",
                "sha256:b53ae5de5500529c76225d18eeb060efbcec90ad5e030713fe8dab0fb4531631",
                "sha256:b6d17f37f6edd879141e64a5db17b67488cfeffeedad8c5cec0392305e9bc775",
                "sha256:c9bcad65d66d594bffab8575f39420fe0ee96f66e23c4d927ebb4e24354ec1af",
                "sha256:ca9e8300d8ba0b66d140820cf463438c8e7b4cdc6fd710c059bfcfb1531d03fb",
                "sha256:de4ecae89c7d8b56169473e08f6bfd2df7f95015591f43126e4ea7865928677e"
            ],
            "markers": "python_version < '3.8' and implementation_name == 'cpython'",
            "version": "==1.5.1"
        },
        "typing-extensions": {
            "hashes": [
                "sha256:4ca091dea149f945ec56afb48dae714f21e8692ef22a395223bcd328961b6a0e",
                "sha256:7f001e5ac290a0c0401508864c7ec868be4e701886d5b573a9528ed3973d9d3b"
            ],
            "markers": "python_version < '3.8' and python_version < '3.8'",
            "version": "==4.0.1"
        },
        "urllib3": {
            "hashes": [
                "sha256:000ca7f471a233c2251c6c7023ee85305721bfdf18621ebff4fd17a8653427ed",
                "sha256:0e7c33d9a63e7ddfcb86780aac87befc2fbddf46c58dbb487e0855f7ceec283c"
            ],
            "markers": "python_version >= '2.7' and python_version not in '3.0, 3.1, 3.2, 3.3, 3.4' and python_version < '4'",
            "version": "==1.26.8"
        },
        "vcrpy": {
            "hashes": [
                "sha256:12c3fcdae7b88ecf11fc0d3e6d77586549d4575a2ceee18e82eee75c1f626162",
                "sha256:57095bf22fc0a2d99ee9674cdafebed0f3ba763018582450706f7d3a74fff599"
            ],
            "markers": "python_version >= '3.5'",
            "version": "==4.1.1"
        },
        "webencodings": {
            "hashes": [
                "sha256:a0af1213f3c2226497a97e2b3aa01a7e4bee4f403f95be16fc9acd2947514a78",
                "sha256:b36a1c245f2d304965eb4e0a82848379241dc04b865afcc4aab16748587e1923"
            ],
            "version": "==0.5.1"
        },
        "wrapt": {
            "hashes": [
                "sha256:086218a72ec7d986a3eddb7707c8c4526d677c7b35e355875a0fe2918b059179",
                "sha256:0877fe981fd76b183711d767500e6b3111378ed2043c145e21816ee589d91096",
                "sha256:0a017a667d1f7411816e4bf214646d0ad5b1da2c1ea13dec6c162736ff25a374",
                "sha256:0cb23d36ed03bf46b894cfec777eec754146d68429c30431c99ef28482b5c1df",
                "sha256:1fea9cd438686e6682271d36f3481a9f3636195578bab9ca3382e2f5f01fc185",
                "sha256:220a869982ea9023e163ba915077816ca439489de6d2c09089b219f4e11b6785",
                "sha256:25b1b1d5df495d82be1c9d2fad408f7ce5ca8a38085e2da41bb63c914baadff7",
                "sha256:2dded5496e8f1592ec27079b28b6ad2a1ef0b9296d270f77b8e4a3a796cf6909",
                "sha256:2ebdde19cd3c8cdf8df3fc165bc7827334bc4e353465048b36f7deeae8ee0918",
                "sha256:43e69ffe47e3609a6aec0fe723001c60c65305784d964f5007d5b4fb1bc6bf33",
                "sha256:46f7f3af321a573fc0c3586612db4decb7eb37172af1bc6173d81f5b66c2e068",
                "sha256:47f0a183743e7f71f29e4e21574ad3fa95676136f45b91afcf83f6a050914829",
                "sha256:498e6217523111d07cd67e87a791f5e9ee769f9241fcf8a379696e25806965af",
                "sha256:4b9c458732450ec42578b5642ac53e312092acf8c0bfce140ada5ca1ac556f79",
                "sha256:51799ca950cfee9396a87f4a1240622ac38973b6df5ef7a41e7f0b98797099ce",
                "sha256:5601f44a0f38fed36cc07db004f0eedeaadbdcec90e4e90509480e7e6060a5bc",
                "sha256:5f223101f21cfd41deec8ce3889dc59f88a59b409db028c469c9b20cfeefbe36",
                "sha256:610f5f83dd1e0ad40254c306f4764fcdc846641f120c3cf424ff57a19d5f7ade",
                "sha256:6a03d9917aee887690aa3f1747ce634e610f6db6f6b332b35c2dd89412912bca",
                "sha256:705e2af1f7be4707e49ced9153f8d72131090e52be9278b5dbb1498c749a1e32",
                "sha256:766b32c762e07e26f50d8a3468e3b4228b3736c805018e4b0ec8cc01ecd88125",
                "sha256:77416e6b17926d953b5c666a3cb718d5945df63ecf922af0ee576206d7033b5e",
                "sha256:778fd096ee96890c10ce96187c76b3e99b2da44e08c9e24d5652f356873f6709",
                "sha256:78dea98c81915bbf510eb6a3c9c24915e4660302937b9ae05a0947164248020f",
                "sha256:7dd215e4e8514004c8d810a73e342c536547038fb130205ec4bba9f5de35d45b",
                "sha256:7dde79d007cd6dfa65afe404766057c2409316135cb892be4b1c768e3f3a11cb",
                "sha256:81bd7c90d28a4b2e1df135bfbd7c23aee3050078ca6441bead44c42483f9ebfb",
                "sha256:85148f4225287b6a0665eef08a178c15097366d46b210574a658c1ff5b377489",
                "sha256:865c0b50003616f05858b22174c40ffc27a38e67359fa1495605f96125f76640",
                "sha256:87883690cae293541e08ba2da22cacaae0a092e0ed56bbba8d018cc486fbafbb",
                "sha256:8aab36778fa9bba1a8f06a4919556f9f8c7b33102bd71b3ab307bb3fecb21851",
                "sha256:8c73c1a2ec7c98d7eaded149f6d225a692caa1bd7b2401a14125446e9e90410d",
                "sha256:936503cb0a6ed28dbfa87e8fcd0a56458822144e9d11a49ccee6d9a8adb2ac44",
                "sha256:944b180f61f5e36c0634d3202ba8509b986b5fbaf57db3e94df11abee244ba13",
                "sha256:96b81ae75591a795d8c90edc0bfaab44d3d41ffc1aae4d994c5aa21d9b8e19a2",
                "sha256:981da26722bebb9247a0601e2922cedf8bb7a600e89c852d063313102de6f2cb",
                "sha256:ae9de71eb60940e58207f8e71fe113c639da42adb02fb2bcbcaccc1ccecd092b",
                "sha256:b73d4b78807bd299b38e4598b8e7bd34ed55d480160d2e7fdaabd9931afa65f9",
                "sha256:d4a5f6146cfa5c7ba0134249665acd322a70d1ea61732723c7d3e8cc0fa80755",
                "sha256:dd91006848eb55af2159375134d724032a2d1d13bcc6f81cd8d3ed9f2b8e846c",
                "sha256:e05e60ff3b2b0342153be4d1b597bbcfd8330890056b9619f4ad6b8d5c96a81a",
                "sha256:e6906d6f48437dfd80464f7d7af1740eadc572b9f7a4301e7dd3d65db285cacf",
                "sha256:e92d0d4fa68ea0c02d39f1e2f9cb5bc4b4a71e8c442207433d8db47ee79d7aa3",
                "sha256:e94b7d9deaa4cc7bac9198a58a7240aaf87fe56c6277ee25fa5b3aa1edebd229",
                "sha256:ea3e746e29d4000cd98d572f3ee2a6050a4f784bb536f4ac1f035987fc1ed83e",
                "sha256:ec7e20258ecc5174029a0f391e1b948bf2906cd64c198a9b8b281b811cbc04de",
                "sha256:ec9465dd69d5657b5d2fa6133b3e1e989ae27d29471a672416fd729b429eb554",
                "sha256:f122ccd12fdc69628786d0c947bdd9cb2733be8f800d88b5a37c57f1f1d73c10",
                "sha256:f99c0489258086308aad4ae57da9e8ecf9e1f3f30fa35d5e170b4d4896554d80",
                "sha256:f9c51d9af9abb899bd34ace878fbec8bf357b3194a10c4e8e0a25512826ef056",
                "sha256:fd76c47f20984b43d93de9a82011bb6e5f8325df6c9ed4d8310029a55fa361ea"
            ],
            "markers": "python_version >= '2.7' and python_version not in '3.0, 3.1, 3.2, 3.3, 3.4'",
            "version": "==1.13.3"
        },
        "yarl": {
            "hashes": [
                "sha256:044daf3012e43d4b3538562da94a88fb12a6490652dbc29fb19adfa02cf72eac",
                "sha256:0cba38120db72123db7c58322fa69e3c0efa933040ffb586c3a87c063ec7cae8",
                "sha256:167ab7f64e409e9bdd99333fe8c67b5574a1f0495dcfd905bc7454e766729b9e",
                "sha256:1be4bbb3d27a4e9aa5f3df2ab61e3701ce8fcbd3e9846dbce7c033a7e8136746",
                "sha256:1ca56f002eaf7998b5fcf73b2421790da9d2586331805f38acd9997743114e98",
                "sha256:1d3d5ad8ea96bd6d643d80c7b8d5977b4e2fb1bab6c9da7322616fd26203d125",
                "sha256:1eb6480ef366d75b54c68164094a6a560c247370a68c02dddb11f20c4c6d3c9d",
                "sha256:1edc172dcca3f11b38a9d5c7505c83c1913c0addc99cd28e993efeaafdfaa18d",
                "sha256:211fcd65c58bf250fb994b53bc45a442ddc9f441f6fec53e65de8cba48ded986",
                "sha256:29e0656d5497733dcddc21797da5a2ab990c0cb9719f1f969e58a4abac66234d",
                "sha256:368bcf400247318382cc150aaa632582d0780b28ee6053cd80268c7e72796dec",
                "sha256:39d5493c5ecd75c8093fa7700a2fb5c94fe28c839c8e40144b7ab7ccba6938c8",
                "sha256:3abddf0b8e41445426d29f955b24aeecc83fa1072be1be4e0d194134a7d9baee",
                "sha256:3bf8cfe8856708ede6a73907bf0501f2dc4e104085e070a41f5d88e7faf237f3",
                "sha256:3ec1d9a0d7780416e657f1e405ba35ec1ba453a4f1511eb8b9fbab81cb8b3ce1",
                "sha256:45399b46d60c253327a460e99856752009fcee5f5d3c80b2f7c0cae1c38d56dd",
                "sha256:52690eb521d690ab041c3919666bea13ab9fbff80d615ec16fa81a297131276b",
                "sha256:534b047277a9a19d858cde163aba93f3e1677d5acd92f7d10ace419d478540de",
                "sha256:580c1f15500e137a8c37053e4cbf6058944d4c114701fa59944607505c2fe3a0",
                "sha256:59218fef177296451b23214c91ea3aba7858b4ae3306dde120224cfe0f7a6ee8",
                "sha256:5ba63585a89c9885f18331a55d25fe81dc2d82b71311ff8bd378fc8004202ff6",
                "sha256:5bb7d54b8f61ba6eee541fba4b83d22b8a046b4ef4d8eb7f15a7e35db2e1e245",
                "sha256:6152224d0a1eb254f97df3997d79dadd8bb2c1a02ef283dbb34b97d4f8492d23",
                "sha256:67e94028817defe5e705079b10a8438b8cb56e7115fa01640e9c0bb3edf67332",
                "sha256:695ba021a9e04418507fa930d5f0704edbce47076bdcfeeaba1c83683e5649d1",
                "sha256:6a1a9fe17621af43e9b9fcea8bd088ba682c8192d744b386ee3c47b56eaabb2c",
                "sha256:6ab0c3274d0a846840bf6c27d2c60ba771a12e4d7586bf550eefc2df0b56b3b4",
                "sha256:6feca8b6bfb9eef6ee057628e71e1734caf520a907b6ec0d62839e8293e945c0",
                "sha256:737e401cd0c493f7e3dd4db72aca11cfe069531c9761b8ea474926936b3c57c8",
                "sha256:788713c2896f426a4e166b11f4ec538b5736294ebf7d5f654ae445fd44270832",
                "sha256:797c2c412b04403d2da075fb93c123df35239cd7b4cc4e0cd9e5839b73f52c58",
                "sha256:8300401dc88cad23f5b4e4c1226f44a5aa696436a4026e456fe0e5d2f7f486e6",
                "sha256:87f6e082bce21464857ba58b569370e7b547d239ca22248be68ea5d6b51464a1",
                "sha256:89ccbf58e6a0ab89d487c92a490cb5660d06c3a47ca08872859672f9c511fc52",
                "sha256:8b0915ee85150963a9504c10de4e4729ae700af11df0dc5550e6587ed7891e92",
                "sha256:8cce6f9fa3df25f55521fbb5c7e4a736683148bcc0c75b21863789e5185f9185",
                "sha256:95a1873b6c0dd1c437fb3bb4a4aaa699a48c218ac7ca1e74b0bee0ab16c7d60d",
                "sha256:9b4c77d92d56a4c5027572752aa35082e40c561eec776048330d2907aead891d",
                "sha256:9bfcd43c65fbb339dc7086b5315750efa42a34eefad0256ba114cd8ad3896f4b",
                "sha256:9c1f083e7e71b2dd01f7cd7434a5f88c15213194df38bc29b388ccdf1492b739",
                "sha256:a1d0894f238763717bdcfea74558c94e3bc34aeacd3351d769460c1a586a8b05",
                "sha256:a467a431a0817a292121c13cbe637348b546e6ef47ca14a790aa2fa8cc93df63",
                "sha256:aa32aaa97d8b2ed4e54dc65d241a0da1c627454950f7d7b1f95b13985afd6c5d",
                "sha256:ac10bbac36cd89eac19f4e51c032ba6b412b3892b685076f4acd2de18ca990aa",
                "sha256:ac35ccde589ab6a1870a484ed136d49a26bcd06b6a1c6397b1967ca13ceb3913",
                "sha256:bab827163113177aee910adb1f48ff7af31ee0289f434f7e22d10baf624a6dfe",
                "sha256:baf81561f2972fb895e7844882898bda1eef4b07b5b385bcd308d2098f1a767b",
                "sha256:bf19725fec28452474d9887a128e98dd67eee7b7d52e932e6949c532d820dc3b",
                "sha256:c01a89a44bb672c38f42b49cdb0ad667b116d731b3f4c896f72302ff77d71656",
                "sha256:c0910c6b6c31359d2f6184828888c983d54d09d581a4a23547a35f1d0b9484b1",
                "sha256:c10ea1e80a697cf7d80d1ed414b5cb8f1eec07d618f54637067ae3c0334133c4",
                "sha256:c1164a2eac148d85bbdd23e07dfcc930f2e633220f3eb3c3e2a25f6148c2819e",
                "sha256:c145ab54702334c42237a6c6c4cc08703b6aa9b94e2f227ceb3d477d20c36c63",
                "sha256:c17965ff3706beedafd458c452bf15bac693ecd146a60a06a214614dc097a271",
                "sha256:c19324a1c5399b602f3b6e7db9478e5b1adf5cf58901996fc973fe4fccd73eed",
                "sha256:c2a1ac41a6aa980db03d098a5531f13985edcb451bcd9d00670b03129922cd0d",
                "sha256:c6ddcd80d79c96eb19c354d9dca95291589c5954099836b7c8d29278a7ec0bda",
                "sha256:c9c6d927e098c2d360695f2e9d38870b2e92e0919be07dbe339aefa32a090265",
                "sha256:cc8b7a7254c0fc3187d43d6cb54b5032d2365efd1df0cd1749c0c4df5f0ad45f",
                "sha256:cff3ba513db55cc6a35076f32c4cdc27032bd075c9faef31fec749e64b45d26c",
                "sha256:d260d4dc495c05d6600264a197d9d6f7fc9347f21d2594926202fd08cf89a8ba",
                "sha256:d6f3d62e16c10e88d2168ba2d065aa374e3c538998ed04996cd373ff2036d64c",
                "sha256:da6df107b9ccfe52d3a48165e48d72db0eca3e3029b5b8cb4fe6ee3cb870ba8b",
                "sha256:dfe4b95b7e00c6635a72e2d00b478e8a28bfb122dc76349a06e20792eb53a523",
                "sha256:e39378894ee6ae9f555ae2de332d513a5763276a9265f8e7cbaeb1b1ee74623a",
                "sha256:ede3b46cdb719c794427dcce9d8beb4abe8b9aa1e97526cc20de9bd6583ad1ef",
                "sha256:f2a8508f7350512434e41065684076f640ecce176d262a7d54f0da41d99c5a95",
                "sha256:f44477ae29025d8ea87ec308539f95963ffdc31a82f42ca9deecf2d505242e72",
                "sha256:f64394bd7ceef1237cc604b5a89bf748c95982a84bcd3c4bbeb40f685c810794",
                "sha256:fc4dd8b01a8112809e6b636b00f487846956402834a7fd59d46d4f4267181c41",
                "sha256:fce78593346c014d0d986b7ebc80d782b7f5e19843ca798ed62f8e3ba8728576",
                "sha256:fd547ec596d90c8676e369dd8a581a21227fe9b4ad37d0dc7feb4ccf544c2d59"
            ],
            "markers": "python_version >= '3.6'",
            "version": "==1.7.2"
        },
        "zipp": {
            "hashes": [
                "sha256:9f50f446828eb9d45b267433fd3e9da8d801f614129124863f9c51ebceafb87d",
                "sha256:b47250dd24f92b7dd6a0a8fc5244da14608f3ca90a5efcd37a3b1642fac9a375"
            ],
            "markers": "python_version >= '3.7'",
            "version": "==3.7.0"
        }
    }
}<|MERGE_RESOLUTION|>--- conflicted
+++ resolved
@@ -1,11 +1,7 @@
 {
     "_meta": {
         "hash": {
-<<<<<<< HEAD
-            "sha256": "1eedd66884f526d7b600ad72421be2f68bc0e18beb49f70ddecc4e6783b0369a"
-=======
-            "sha256": "ac12caddc2650fae69529cb5cfa15c8936a7266c37ba8586bda7d5ddad6bea70"
->>>>>>> f57bad43
+            "sha256": "6c4f11b60cb8eb662fc965efd0724af93409bdbde7c18198733b2a20c3b61166"
         },
         "pipfile-spec": 6,
         "requires": {
@@ -420,7 +416,6 @@
             "index": "pypi",
             "version": "==21.12b0"
         },
-<<<<<<< HEAD
         "bleach": {
             "hashes": [
                 "sha256:0900d8b37eba61a802ee40ac0061f8c2b5dee29c1927dd1d233e075ebf5a71da",
@@ -429,8 +424,6 @@
             "markers": "python_version >= '3.6'",
             "version": "==4.1.0"
         },
-=======
->>>>>>> f57bad43
         "certifi": {
             "hashes": [
                 "sha256:78884e7c1d4b00ce3cea67b44566851c4343c120abd683433ce934a68ea58872",
@@ -438,7 +431,6 @@
             ],
             "version": "==2021.10.8"
         },
-<<<<<<< HEAD
         "cffi": {
             "hashes": [
                 "sha256:00c878c90cb53ccfaae6b8bc18ad05d2036553e6d9d1d9dbcf323bbe83854ca3",
@@ -494,8 +486,6 @@
             ],
             "version": "==1.15.0"
         },
-=======
->>>>>>> f57bad43
         "charset-normalizer": {
             "hashes": [
                 "sha256:876d180e9d7432c5d1dfd4c5d26b72f099d503e8fcc0feb7532c9289be60fcbd",
@@ -520,7 +510,6 @@
             "markers": "python_version >= '2.7' and python_version not in '3.0, 3.1, 3.2, 3.3, 3.4'",
             "version": "==0.4.4"
         },
-<<<<<<< HEAD
         "cryptography": {
             "hashes": [
                 "sha256:0a817b961b46894c5ca8a66b599c745b9a3d9f822725221f0e0fe49dc043a3a3",
@@ -549,14 +538,6 @@
         },
         "docutils": {
             "hashes": [
-                "sha256:23010f129180089fbcd3bc08cfefccb3b890b0050e1ca00c867036e9d161b98c",
-                "sha256:679987caf361a7539d76e584cbeddc311e3aee937877c87346f31debc63e9d06"
-            ],
-            "markers": "python_version >= '2.7' and python_version not in '3.0, 3.1, 3.2, 3.3, 3.4'",
-            "version": "==0.18.1"
-=======
-        "docutils": {
-            "hashes": [
                 "sha256:686577d2e4c32380bb50cbb22f575ed742d58168cee37e99117a854bcd88f125",
                 "sha256:cf316c8370a737a022b72b56874f6602acf974a37a9fba42ec2876387549fc61"
             ],
@@ -570,7 +551,6 @@
             ],
             "index": "pypi",
             "version": "==4.0.1"
->>>>>>> f57bad43
         },
         "idna": {
             "hashes": [
@@ -603,7 +583,6 @@
             ],
             "version": "==1.1.1"
         },
-<<<<<<< HEAD
         "jeepney": {
             "hashes": [
                 "sha256:1b5a0ea5c0e7b166b2f5895b91a08c14de8915afda4407fb5022a195224958ac",
@@ -612,6 +591,14 @@
             "markers": "sys_platform == 'linux'",
             "version": "==0.7.1"
         },
+        "jinja2": {
+            "hashes": [
+                "sha256:077ce6014f7b40d03b47d1f1ca4b0fc8328a692bd284016f806ed0eaca390ad8",
+                "sha256:611bb273cd68f3b993fabdc4064fc858c5b47a973cb5aa7999ec1ba405c87cd7"
+            ],
+            "markers": "python_version >= '3.6'",
+            "version": "==3.0.3"
+        },
         "keyring": {
             "hashes": [
                 "sha256:9012508e141a80bd1c0b6778d5c610dd9f8c464d75ac6774248500503f972fb9",
@@ -619,14 +606,6 @@
             ],
             "markers": "python_version >= '3.7'",
             "version": "==23.5.0"
-=======
-        "jinja2": {
-            "hashes": [
-                "sha256:077ce6014f7b40d03b47d1f1ca4b0fc8328a692bd284016f806ed0eaca390ad8",
-                "sha256:611bb273cd68f3b993fabdc4064fc858c5b47a973cb5aa7999ec1ba405c87cd7"
-            ],
-            "markers": "python_version >= '3.6'",
-            "version": "==3.0.3"
         },
         "livereload": {
             "hashes": [
@@ -739,7 +718,6 @@
             ],
             "markers": "python_version >= '3.6'",
             "version": "==0.1.0"
->>>>>>> f57bad43
         },
         "multidict": {
             "hashes": [
@@ -880,21 +858,20 @@
             "markers": "python_version >= '2.7' and python_version not in '3.0, 3.1, 3.2, 3.3, 3.4'",
             "version": "==1.11.0"
         },
-<<<<<<< HEAD
+        "pycodestyle": {
+            "hashes": [
+                "sha256:720f8b39dde8b293825e7ff02c475f3077124006db4f440dcbc9a20b76548a20",
+                "sha256:eddd5847ef438ea1c7870ca7eb78a9d47ce0cdb4851a5523949f2601d0cbbe7f"
+            ],
+            "markers": "python_version >= '2.7' and python_version not in '3.0, 3.1, 3.2, 3.3, 3.4'",
+            "version": "==2.8.0"
+        },
         "pycparser": {
             "hashes": [
                 "sha256:8ee45429555515e1f6b185e78100aea234072576aa43ab53aefcae078162fca9",
                 "sha256:e644fdec12f7872f86c58ff790da456218b10f863970249516d60a5eaca77206"
             ],
             "version": "==2.21"
-=======
-        "pycodestyle": {
-            "hashes": [
-                "sha256:720f8b39dde8b293825e7ff02c475f3077124006db4f440dcbc9a20b76548a20",
-                "sha256:eddd5847ef438ea1c7870ca7eb78a9d47ce0cdb4851a5523949f2601d0cbbe7f"
-            ],
-            "markers": "python_version >= '2.7' and python_version not in '3.0, 3.1, 3.2, 3.3, 3.4'",
-            "version": "==2.8.0"
         },
         "pyflakes": {
             "hashes": [
@@ -903,7 +880,6 @@
             ],
             "markers": "python_version >= '2.7' and python_version not in '3.0, 3.1, 3.2, 3.3'",
             "version": "==2.4.0"
->>>>>>> f57bad43
         },
         "pygments": {
             "hashes": [
@@ -983,7 +959,6 @@
             "markers": "python_version >= '3.6'",
             "version": "==6.0"
         },
-<<<<<<< HEAD
         "readme-renderer": {
             "hashes": [
                 "sha256:a50a0f2123a4c1145ac6f420e1a348aafefcc9211c846e3d51df05fe3d865b7d",
@@ -992,8 +967,6 @@
             "markers": "python_version >= '3.6'",
             "version": "==32.0"
         },
-=======
->>>>>>> f57bad43
         "requests": {
             "hashes": [
                 "sha256:68d7c56fd5a8999887728ef304a6d12edc7be74f1cfa47714fc8b414525c9a61",
@@ -1002,7 +975,6 @@
             "index": "pypi",
             "version": "==2.27.1"
         },
-<<<<<<< HEAD
         "requests-toolbelt": {
             "hashes": [
                 "sha256:380606e1d10dc85c3bd47bf5a6095f815ec007be7a8b69c878507068df059e6f",
@@ -1026,8 +998,6 @@
             "markers": "sys_platform == 'linux'",
             "version": "==3.3.1"
         },
-=======
->>>>>>> f57bad43
         "six": {
             "hashes": [
                 "sha256:1e61c37477a1626458e36f7b1d82aa5c9b094fa4802892072e49de9c60c4c926",
@@ -1123,23 +1093,6 @@
             "markers": "python_version >= '3.6'",
             "version": "==1.2.3"
         },
-<<<<<<< HEAD
-        "tqdm": {
-            "hashes": [
-                "sha256:8dd278a422499cd6b727e6ae4061c40b48fce8b76d1ccbf5d34fca9b7f925b0c",
-                "sha256:d359de7217506c9851b7869f3708d8ee53ed70a1b8edbba4dbcb47442592920d"
-            ],
-            "markers": "python_version >= '2.7' and python_version not in '3.0, 3.1, 3.2, 3.3'",
-            "version": "==4.62.3"
-        },
-        "twine": {
-            "hashes": [
-                "sha256:28460a3db6b4532bde6a5db6755cf2dce6c5020bada8a641bb2c5c7a9b1f35b8",
-                "sha256:8c120845fc05270f9ee3e9d7ebbed29ea840e41f48cd059e04733f7e1d401345"
-            ],
-            "index": "pypi",
-            "version": "==3.7.1"
-=======
         "tornado": {
             "hashes": [
                 "sha256:0a00ff4561e2929a2c37ce706cb8233b7907e0cdc22eab98888aca5dd3775feb",
@@ -1186,7 +1139,22 @@
             ],
             "markers": "python_version >= '3.5'",
             "version": "==6.1"
->>>>>>> f57bad43
+        },
+        "tqdm": {
+            "hashes": [
+                "sha256:8dd278a422499cd6b727e6ae4061c40b48fce8b76d1ccbf5d34fca9b7f925b0c",
+                "sha256:d359de7217506c9851b7869f3708d8ee53ed70a1b8edbba4dbcb47442592920d"
+            ],
+            "markers": "python_version >= '2.7' and python_version not in '3.0, 3.1, 3.2, 3.3'",
+            "version": "==4.62.3"
+        },
+        "twine": {
+            "hashes": [
+                "sha256:28460a3db6b4532bde6a5db6755cf2dce6c5020bada8a641bb2c5c7a9b1f35b8",
+                "sha256:8c120845fc05270f9ee3e9d7ebbed29ea840e41f48cd059e04733f7e1d401345"
+            ],
+            "index": "pypi",
+            "version": "==3.7.1"
         },
         "typed-ast": {
             "hashes": [
