{
    "_meta": {
        "hash": {
<<<<<<< HEAD
            "sha256": "e71dc6d09b4f13ecee250f8e796ac20f579783906229e027dc396bbdd42f2469"
=======
            "sha256": "0c3753239c69e74394cdaf449be6a60caa765d9650ae679a70969ac1c42be207"
>>>>>>> f4b87586
        },
        "pipfile-spec": 6,
        "requires": {
            "python_version": "3.7"
        },
        "sources": [
            {
                "name": "pypi",
                "url": "https://pypi.org/simple",
                "verify_ssl": true
            }
        ]
    },
    "default": {
        "beautifulsoup4": {
            "hashes": [
                "sha256:9a315ce70049920ea4572a4055bc4bd700c940521d36fc858205ad4fcde149bf",
                "sha256:c23ad23c521d818955a4151a67d81580319d4bf548d3d49f4223ae041ff98891"
            ],
            "markers": "python_version >= '3.1'",
            "version": "==4.10.0"
        },
        "bs4": {
            "hashes": [
                "sha256:36ecea1fd7cc5c0c6e4a1ff075df26d50da647b75376626cc186e2212886dd3a"
            ],
            "index": "pypi",
            "version": "==0.0.1"
        },
        "certifi": {
            "hashes": [
                "sha256:78884e7c1d4b00ce3cea67b44566851c4343c120abd683433ce934a68ea58872",
                "sha256:d62a0163eb4c2344ac042ab2bdf75399a71a2d8c7d47eac2e2ee91b9d6339569"
            ],
            "version": "==2021.10.8"
        },
        "cffi": {
            "hashes": [
                "sha256:00c878c90cb53ccfaae6b8bc18ad05d2036553e6d9d1d9dbcf323bbe83854ca3",
                "sha256:0104fb5ae2391d46a4cb082abdd5c69ea4eab79d8d44eaaf79f1b1fd806ee4c2",
                "sha256:06c48159c1abed75c2e721b1715c379fa3200c7784271b3c46df01383b593636",
                "sha256:0808014eb713677ec1292301ea4c81ad277b6cdf2fdd90fd540af98c0b101d20",
                "sha256:10dffb601ccfb65262a27233ac273d552ddc4d8ae1bf93b21c94b8511bffe728",
                "sha256:14cd121ea63ecdae71efa69c15c5543a4b5fbcd0bbe2aad864baca0063cecf27",
                "sha256:17771976e82e9f94976180f76468546834d22a7cc404b17c22df2a2c81db0c66",
                "sha256:181dee03b1170ff1969489acf1c26533710231c58f95534e3edac87fff06c443",
                "sha256:23cfe892bd5dd8941608f93348c0737e369e51c100d03718f108bf1add7bd6d0",
                "sha256:263cc3d821c4ab2213cbe8cd8b355a7f72a8324577dc865ef98487c1aeee2bc7",
                "sha256:2756c88cbb94231c7a147402476be2c4df2f6078099a6f4a480d239a8817ae39",
                "sha256:27c219baf94952ae9d50ec19651a687b826792055353d07648a5695413e0c605",
                "sha256:2a23af14f408d53d5e6cd4e3d9a24ff9e05906ad574822a10563efcef137979a",
                "sha256:31fb708d9d7c3f49a60f04cf5b119aeefe5644daba1cd2a0fe389b674fd1de37",
                "sha256:3415c89f9204ee60cd09b235810be700e993e343a408693e80ce7f6a40108029",
                "sha256:3773c4d81e6e818df2efbc7dd77325ca0dcb688116050fb2b3011218eda36139",
                "sha256:3b96a311ac60a3f6be21d2572e46ce67f09abcf4d09344c49274eb9e0bf345fc",
                "sha256:3f7d084648d77af029acb79a0ff49a0ad7e9d09057a9bf46596dac9514dc07df",
                "sha256:41d45de54cd277a7878919867c0f08b0cf817605e4eb94093e7516505d3c8d14",
                "sha256:4238e6dab5d6a8ba812de994bbb0a79bddbdf80994e4ce802b6f6f3142fcc880",
                "sha256:45db3a33139e9c8f7c09234b5784a5e33d31fd6907800b316decad50af323ff2",
                "sha256:45e8636704eacc432a206ac7345a5d3d2c62d95a507ec70d62f23cd91770482a",
                "sha256:4958391dbd6249d7ad855b9ca88fae690783a6be9e86df65865058ed81fc860e",
                "sha256:4a306fa632e8f0928956a41fa8e1d6243c71e7eb59ffbd165fc0b41e316b2474",
                "sha256:57e9ac9ccc3101fac9d6014fba037473e4358ef4e89f8e181f8951a2c0162024",
                "sha256:59888172256cac5629e60e72e86598027aca6bf01fa2465bdb676d37636573e8",
                "sha256:5e069f72d497312b24fcc02073d70cb989045d1c91cbd53979366077959933e0",
                "sha256:64d4ec9f448dfe041705426000cc13e34e6e5bb13736e9fd62e34a0b0c41566e",
                "sha256:6dc2737a3674b3e344847c8686cf29e500584ccad76204efea14f451d4cc669a",
                "sha256:74fdfdbfdc48d3f47148976f49fab3251e550a8720bebc99bf1483f5bfb5db3e",
                "sha256:75e4024375654472cc27e91cbe9eaa08567f7fbdf822638be2814ce059f58032",
                "sha256:786902fb9ba7433aae840e0ed609f45c7bcd4e225ebb9c753aa39725bb3e6ad6",
                "sha256:8b6c2ea03845c9f501ed1313e78de148cd3f6cad741a75d43a29b43da27f2e1e",
                "sha256:91d77d2a782be4274da750752bb1650a97bfd8f291022b379bb8e01c66b4e96b",
                "sha256:91ec59c33514b7c7559a6acda53bbfe1b283949c34fe7440bcf917f96ac0723e",
                "sha256:920f0d66a896c2d99f0adbb391f990a84091179542c205fa53ce5787aff87954",
                "sha256:a5263e363c27b653a90078143adb3d076c1a748ec9ecc78ea2fb916f9b861962",
                "sha256:abb9a20a72ac4e0fdb50dae135ba5e77880518e742077ced47eb1499e29a443c",
                "sha256:c2051981a968d7de9dd2d7b87bcb9c939c74a34626a6e2f8181455dd49ed69e4",
                "sha256:c21c9e3896c23007803a875460fb786118f0cdd4434359577ea25eb556e34c55",
                "sha256:c2502a1a03b6312837279c8c1bd3ebedf6c12c4228ddbad40912d671ccc8a962",
                "sha256:d4d692a89c5cf08a8557fdeb329b82e7bf609aadfaed6c0d79f5a449a3c7c023",
                "sha256:da5db4e883f1ce37f55c667e5c0de439df76ac4cb55964655906306918e7363c",
                "sha256:e7022a66d9b55e93e1a845d8c9eba2a1bebd4966cd8bfc25d9cd07d515b33fa6",
                "sha256:ef1f279350da2c586a69d32fc8733092fd32cc8ac95139a00377841f59a3f8d8",
                "sha256:f54a64f8b0c8ff0b64d18aa76675262e1700f3995182267998c31ae974fbc382",
                "sha256:f5c7150ad32ba43a07c4479f40241756145a1f03b43480e058cfd862bf5041c7",
                "sha256:f6f824dc3bce0edab5f427efcfb1d63ee75b6fcb7282900ccaf925be84efb0fc",
                "sha256:fd8a250edc26254fe5b33be00402e6d287f562b6a5b2152dec302fa15bb3e997",
                "sha256:ffaa5c925128e29efbde7301d8ecaf35c8c60ffbcd6a1ffd3a552177c8e5e796"
            ],
            "version": "==1.15.0"
        },
        "chardet": {
            "hashes": [
                "sha256:0d6f53a15db4120f2b08c94f11e7d93d2c911ee118b6b30a04ec3ee8310179fa",
                "sha256:f864054d66fd9118f2e67044ac8981a54775ec5b67aed0441892edb553d21da5"
            ],
            "markers": "python_version >= '3.1'",
            "version": "==4.0.0"
        },
        "charset-normalizer": {
            "hashes": [
                "sha256:876d180e9d7432c5d1dfd4c5d26b72f099d503e8fcc0feb7532c9289be60fcbd",
                "sha256:cb957888737fc0bbcd78e3df769addb41fd1ff8cf950dc9e7ad7793f1bf44455"
            ],
            "markers": "python_version >= '3'",
            "version": "==2.0.10"
        },
        "click": {
            "hashes": [
                "sha256:353f466495adaeb40b6b5f592f9f91cb22372351c84caeb068132442a4518ef3",
                "sha256:410e932b050f5eed773c4cda94de75971c89cdb3155a72a0831139a79e5ecb5b"
            ],
            "index": "pypi",
            "version": "==8.0.3"
        },
        "cryptography": {
            "hashes": [
                "sha256:0a817b961b46894c5ca8a66b599c745b9a3d9f822725221f0e0fe49dc043a3a3",
                "sha256:2d87cdcb378d3cfed944dac30596da1968f88fb96d7fc34fdae30a99054b2e31",
                "sha256:30ee1eb3ebe1644d1c3f183d115a8c04e4e603ed6ce8e394ed39eea4a98469ac",
                "sha256:391432971a66cfaf94b21c24ab465a4cc3e8bf4a939c1ca5c3e3a6e0abebdbcf",
                "sha256:39bdf8e70eee6b1c7b289ec6e5d84d49a6bfa11f8b8646b5b3dfe41219153316",
                "sha256:4caa4b893d8fad33cf1964d3e51842cd78ba87401ab1d2e44556826df849a8ca",
                "sha256:53e5c1dc3d7a953de055d77bef2ff607ceef7a2aac0353b5d630ab67f7423638",
                "sha256:596f3cd67e1b950bc372c33f1a28a0692080625592ea6392987dba7f09f17a94",
                "sha256:5d59a9d55027a8b88fd9fd2826c4392bd487d74bf628bb9d39beecc62a644c12",
                "sha256:6c0c021f35b421ebf5976abf2daacc47e235f8b6082d3396a2fe3ccd537ab173",
                "sha256:73bc2d3f2444bcfeac67dd130ff2ea598ea5f20b40e36d19821b4df8c9c5037b",
                "sha256:74d6c7e80609c0f4c2434b97b80c7f8fdfaa072ca4baab7e239a15d6d70ed73a",
                "sha256:7be0eec337359c155df191d6ae00a5e8bbb63933883f4f5dffc439dac5348c3f",
                "sha256:94ae132f0e40fe48f310bba63f477f14a43116f05ddb69d6fa31e93f05848ae2",
                "sha256:bb5829d027ff82aa872d76158919045a7c1e91fbf241aec32cb07956e9ebd3c9",
                "sha256:ca238ceb7ba0bdf6ce88c1b74a87bffcee5afbfa1e41e173b1ceb095b39add46",
                "sha256:ca28641954f767f9822c24e927ad894d45d5a1e501767599647259cbf030b903",
                "sha256:e0344c14c9cb89e76eb6a060e67980c9e35b3f36691e15e1b7a9e58a0a6c6dc3",
                "sha256:ebc15b1c22e55c4d5566e3ca4db8689470a0ca2babef8e3a9ee057a8b82ce4b1",
                "sha256:ec63da4e7e4a5f924b90af42eddf20b698a70e58d86a72d943857c4c6045b3ee"
            ],
            "markers": "python_version >= '3.6'",
            "version": "==36.0.1"
        },
        "et-xmlfile": {
            "hashes": [
                "sha256:8eb9e2bc2f8c97e37a2dc85a09ecdcdec9d8a396530a6d5a33b30b9a92da0c5c",
                "sha256:a2ba85d1d6a74ef63837eed693bcb89c3f752169b0e3e7ae5b16ca5e1b3deada"
            ],
            "markers": "python_version >= '3.6'",
            "version": "==1.1.0"
        },
        "html5lib": {
            "hashes": [
                "sha256:0d78f8fde1c230e99fe37986a60526d7049ed4bf8a9fadbad5f00e22e58e041d",
                "sha256:b2e5b40261e20f354d198eae92afc10d750afb487ed5e50f9c4eaf07c184146f"
            ],
            "index": "pypi",
            "version": "==1.1"
        },
        "idna": {
            "hashes": [
                "sha256:84d9dd047ffa80596e0f246e2eab0b391788b0503584e8945f2368256d2735ff",
                "sha256:9d643ff0a55b762d5cdb124b8eaa99c66322e2157b69160bc32796e824360e6d"
            ],
            "markers": "python_version >= '3'",
            "version": "==3.3"
        },
        "importlib-metadata": {
            "hashes": [
                "sha256:899e2a40a8c4a1aec681feef45733de8a6c58f3f6a0dbed2eb6574b4387a77b6",
                "sha256:951f0d8a5b7260e9db5e41d429285b5f451e928479f19d80818878527d36e95e"
            ],
            "markers": "python_version < '3.8'",
            "version": "==4.10.1"
        },
        "numpy": {
            "hashes": [
                "sha256:00c9fa73a6989895b8815d98300a20ac993c49ac36c8277e8ffeaa3631c0dbbb",
                "sha256:025b497014bc33fc23897859350f284323f32a2fff7654697f5a5fc2a19e9939",
                "sha256:08de8472d9f7571f9d51b27b75e827f5296295fa78817032e84464be8bb905bc",
                "sha256:1964db2d4a00348b7a60ee9d013c8cb0c566644a589eaa80995126eac3b99ced",
                "sha256:2a9add27d7fc0fdb572abc3b2486eb3b1395da71e0254c5552b2aad2a18b5441",
                "sha256:2d8adfca843bc46ac199a4645233f13abf2011a0b2f4affc5c37cd552626f27b",
                "sha256:301e408a052fdcda5cdcf03021ebafc3c6ea093021bf9d1aa47c54d48bdad166",
                "sha256:311283acf880cfcc20369201bd75da907909afc4666966c7895cbed6f9d2c640",
                "sha256:341dddcfe3b7b6427a28a27baa59af5ad51baa59bfec3264f1ab287aa3b30b13",
                "sha256:3a5098df115340fb17fc93867317a947e1dcd978c3888c5ddb118366095851f8",
                "sha256:3c978544be9e04ed12016dd295a74283773149b48f507d69b36f91aa90a643e5",
                "sha256:3d893b0871322eaa2f8c7072cdb552d8e2b27645b7875a70833c31e9274d4611",
                "sha256:4fe6a006557b87b352c04596a6e3f12a57d6e5f401d804947bd3188e6b0e0e76",
                "sha256:507c05c7a37b3683eb08a3ff993bd1ee1e6c752f77c2f275260533b265ecdb6c",
                "sha256:58ca1d7c8aef6e996112d0ce873ac9dfa1eaf4a1196b4ff7ff73880a09923ba7",
                "sha256:61bada43d494515d5b122f4532af226fdb5ee08fe5b5918b111279843dc6836a",
                "sha256:69a5a8d71c308d7ef33ef72371c2388a90e3495dbb7993430e674006f94797d5",
                "sha256:6a5928bc6241264dce5ed509e66f33676fc97f464e7a919edc672fb5532221ee",
                "sha256:7b9d6b14fc9a4864b08d1ba57d732b248f0e482c7b2ff55c313137e3ed4d8449",
                "sha256:a7c4b701ca418cd39e28ec3b496e6388fe06de83f5f0cb74794fa31cfa384c02",
                "sha256:a7e8f6216f180f3fd4efb73de5d1eaefb5f5a1ee5b645c67333033e39440e63a",
                "sha256:b545ebadaa2b878c8630e5bcdb97fc4096e779f335fc0f943547c1c91540c815",
                "sha256:c293d3c0321996cd8ffe84215ffe5d269fd9d1d12c6f4ffe2b597a7c30d3e593",
                "sha256:c5562bcc1a9b61960fc8950ade44d00e3de28f891af0acc96307c73613d18f6e",
                "sha256:ca9c23848292c6fe0a19d212790e62f398fd9609aaa838859be8459bfbe558aa",
                "sha256:cc1b30205d138d1005adb52087ff45708febbef0e420386f58664f984ef56954",
                "sha256:dbce7adeb66b895c6aaa1fad796aaefc299ced597f6fbd9ceddb0dd735245354",
                "sha256:dc4b2fb01f1b4ddbe2453468ea0719f4dbb1f5caa712c8b21bb3dd1480cd30d9",
                "sha256:eed2afaa97ec33b4411995be12f8bdb95c87984eaa28d76cf628970c8a2d689a",
                "sha256:fc7a7d7b0ed72589fd8b8486b9b42a564f10b8762be8bd4d9df94b807af4a089"
            ],
            "markers": "python_version < '3.10' and platform_machine != 'aarch64' and platform_machine != 'arm64'",
            "version": "==1.21.5"
        },
        "openpyxl": {
            "hashes": [
                "sha256:40f568b9829bf9e446acfffce30250ac1fa39035124d55fc024025c41481c90f",
                "sha256:8f3b11bd896a95468a4ab162fc4fcd260d46157155d1f8bfaabb99d88cfcf79f"
            ],
            "index": "pypi",
            "version": "==3.0.9"
        },
        "pandas": {
            "hashes": [
                "sha256:1e4285f5de1012de20ca46b188ccf33521bff61ba5c5ebd78b4fb28e5416a9f1",
                "sha256:2651d75b9a167cc8cc572cf787ab512d16e316ae00ba81874b560586fa1325e0",
                "sha256:2c21778a688d3712d35710501f8001cdbf96eb70a7c587a3d5613573299fdca6",
                "sha256:32e1a26d5ade11b547721a72f9bfc4bd113396947606e00d5b4a5b79b3dcb006",
                "sha256:3345343206546545bc26a05b4602b6a24385b5ec7c75cb6059599e3d56831da2",
                "sha256:344295811e67f8200de2390093aeb3c8309f5648951b684d8db7eee7d1c81fb7",
                "sha256:37f06b59e5bc05711a518aa10beaec10942188dccb48918bb5ae602ccbc9f1a0",
                "sha256:552020bf83b7f9033b57cbae65589c01e7ef1544416122da0c79140c93288f56",
                "sha256:5cce0c6bbeb266b0e39e35176ee615ce3585233092f685b6a82362523e59e5b4",
                "sha256:5f261553a1e9c65b7a310302b9dbac31cf0049a51695c14ebe04e4bfd4a96f02",
                "sha256:60a8c055d58873ad81cae290d974d13dd479b82cbb975c3e1fa2cf1920715296",
                "sha256:62d5b5ce965bae78f12c1c0df0d387899dd4211ec0bdc52822373f13a3a022b9",
                "sha256:7d28a3c65463fd0d0ba8bbb7696b23073efee0510783340a44b08f5e96ffce0c",
                "sha256:8025750767e138320b15ca16d70d5cdc1886e8f9cc56652d89735c016cd8aea6",
                "sha256:8b6dbec5f3e6d5dc80dcfee250e0a2a652b3f28663492f7dab9a24416a48ac39",
                "sha256:a395692046fd8ce1edb4c6295c35184ae0c2bbe787ecbe384251da609e27edcb",
                "sha256:a62949c626dd0ef7de11de34b44c6475db76995c2064e2d99c6498c3dba7fe58",
                "sha256:aaf183a615ad790801fa3cf2fa450e5b6d23a54684fe386f7e3208f8b9bfbef6",
                "sha256:adfeb11be2d54f275142c8ba9bf67acee771b7186a5745249c7d5a06c670136b",
                "sha256:b6b87b2fb39e6383ca28e2829cddef1d9fc9e27e55ad91ca9c435572cdba51bf",
                "sha256:bd971a3f08b745a75a86c00b97f3007c2ea175951286cdda6abe543e687e5f2f",
                "sha256:c69406a2808ba6cf580c2255bcf260b3f214d2664a3a4197d0e640f573b46fd3",
                "sha256:d3bc49af96cd6285030a64779de5b3688633a07eb75c124b0747134a63f4c05f",
                "sha256:fd541ab09e1f80a2a1760032d665f6e032d8e44055d602d65eeea6e6e85498cb",
                "sha256:fe95bae4e2d579812865db2212bb733144e34d0c6785c0685329e5b60fcb85dd"
            ],
            "index": "pypi",
            "version": "==1.3.5"
        },
        "pdfminer.six": {
            "hashes": [
                "sha256:0351f17d362ee2d48b158be52bcde6576d96460efd038a3e89a043fba6d634d7",
                "sha256:d3efb75c0249b51c1bf795e3a8bddf1726b276c77bf75fb136adea471ee2825b"
            ],
            "markers": "python_version >= '3.6'",
            "version": "==20211012"
        },
        "pdfplumber": {
            "hashes": [
                "sha256:2f952d9a3c68ed8ab5068de93f1ad4cd4e92bbe362e35caae0c40348f193a1a8"
            ],
            "index": "pypi",
            "version": "==0.6.0"
        },
        "pillow": {
            "hashes": [
                "sha256:03b27b197deb4ee400ed57d8d4e572d2d8d80f825b6634daf6e2c18c3c6ccfa6",
                "sha256:0b281fcadbb688607ea6ece7649c5d59d4bbd574e90db6cd030e9e85bde9fecc",
                "sha256:0ebd8b9137630a7bbbff8c4b31e774ff05bbb90f7911d93ea2c9371e41039b52",
                "sha256:113723312215b25c22df1fdf0e2da7a3b9c357a7d24a93ebbe80bfda4f37a8d4",
                "sha256:2d16b6196fb7a54aff6b5e3ecd00f7c0bab1b56eee39214b2b223a9d938c50af",
                "sha256:2fd8053e1f8ff1844419842fd474fc359676b2e2a2b66b11cc59f4fa0a301315",
                "sha256:31b265496e603985fad54d52d11970383e317d11e18e856971bdbb86af7242a4",
                "sha256:3586e12d874ce2f1bc875a3ffba98732ebb12e18fb6d97be482bd62b56803281",
                "sha256:47f5cf60bcb9fbc46011f75c9b45a8b5ad077ca352a78185bd3e7f1d294b98bb",
                "sha256:490e52e99224858f154975db61c060686df8a6b3f0212a678e5d2e2ce24675c9",
                "sha256:500d397ddf4bbf2ca42e198399ac13e7841956c72645513e8ddf243b31ad2128",
                "sha256:52abae4c96b5da630a8b4247de5428f593465291e5b239f3f843a911a3cf0105",
                "sha256:6579f9ba84a3d4f1807c4aab4be06f373017fc65fff43498885ac50a9b47a553",
                "sha256:68e06f8b2248f6dc8b899c3e7ecf02c9f413aab622f4d6190df53a78b93d97a5",
                "sha256:6c5439bfb35a89cac50e81c751317faea647b9a3ec11c039900cd6915831064d",
                "sha256:72c3110228944019e5f27232296c5923398496b28be42535e3b2dc7297b6e8b6",
                "sha256:72f649d93d4cc4d8cf79c91ebc25137c358718ad75f99e99e043325ea7d56100",
                "sha256:7aaf07085c756f6cb1c692ee0d5a86c531703b6e8c9cae581b31b562c16b98ce",
                "sha256:80fe92813d208ce8aa7d76da878bdc84b90809f79ccbad2a288e9bcbeac1d9bd",
                "sha256:95545137fc56ce8c10de646074d242001a112a92de169986abd8c88c27566a05",
                "sha256:97b6d21771da41497b81652d44191489296555b761684f82b7b544c49989110f",
                "sha256:98cb63ca63cb61f594511c06218ab4394bf80388b3d66cd61d0b1f63ee0ea69f",
                "sha256:9f3b4522148586d35e78313db4db0df4b759ddd7649ef70002b6c3767d0fdeb7",
                "sha256:a09a9d4ec2b7887f7a088bbaacfd5c07160e746e3d47ec5e8050ae3b2a229e9f",
                "sha256:b5050d681bcf5c9f2570b93bee5d3ec8ae4cf23158812f91ed57f7126df91762",
                "sha256:bb47a548cea95b86494a26c89d153fd31122ed65255db5dcbc421a2d28eb3379",
                "sha256:bc462d24500ba707e9cbdef436c16e5c8cbf29908278af053008d9f689f56dee",
                "sha256:c2067b3bb0781f14059b112c9da5a91c80a600a97915b4f48b37f197895dd925",
                "sha256:d154ed971a4cc04b93a6d5b47f37948d1f621f25de3e8fa0c26b2d44f24e3e8f",
                "sha256:d5dcea1387331c905405b09cdbfb34611050cc52c865d71f2362f354faee1e9f",
                "sha256:ee6e2963e92762923956fe5d3479b1fdc3b76c83f290aad131a2f98c3df0593e",
                "sha256:fd0e5062f11cb3e730450a7d9f323f4051b532781026395c4323b8ad055523c4"
            ],
            "markers": "python_version >= '3.7'",
            "version": "==9.0.0"
        },
        "pycparser": {
            "hashes": [
                "sha256:8ee45429555515e1f6b185e78100aea234072576aa43ab53aefcae078162fca9",
                "sha256:e644fdec12f7872f86c58ff790da456218b10f863970249516d60a5eaca77206"
            ],
            "version": "==2.21"
        },
        "python-dateutil": {
            "hashes": [
                "sha256:0123cacc1627ae19ddf3c27a5de5bd67ee4586fbdd6440d9748f8abb483d3e86",
                "sha256:961d03dc3453ebbc59dbdea9e4e11c5651520a876d0f4db161e8674aae935da9"
            ],
            "markers": "python_version >= '2.7' and python_version not in '3.0, 3.1, 3.2, 3.3'",
            "version": "==2.8.2"
        },
        "pytz": {
            "hashes": [
                "sha256:3672058bc3453457b622aab7a1c3bfd5ab0bdae451512f6cf25f64ed37f5b87c",
                "sha256:acad2d8b20a1af07d4e4c9d2e9285c5ed9104354062f275f3fcd88dcef4f1326"
            ],
            "version": "==2021.3"
        },
        "requests": {
            "hashes": [
                "sha256:68d7c56fd5a8999887728ef304a6d12edc7be74f1cfa47714fc8b414525c9a61",
                "sha256:f22fa1e554c9ddfd16e6e41ac79759e17be9e492b3587efa038054674760e72d"
            ],
            "index": "pypi",
            "version": "==2.27.1"
        },
        "six": {
            "hashes": [
                "sha256:1e61c37477a1626458e36f7b1d82aa5c9b094fa4802892072e49de9c60c4c926",
                "sha256:8abb2f1d86890a2dfb989f9a77cfcfd3e47c2a354b01111771326f8aa26e0254"
            ],
            "markers": "python_version >= '2.7' and python_version not in '3.0, 3.1, 3.2, 3.3'",
            "version": "==1.16.0"
        },
        "soupsieve": {
            "hashes": [
                "sha256:1a3cca2617c6b38c0343ed661b1fa5de5637f257d4fe22bd9f1338010a1efefb",
                "sha256:b8d49b1cd4f037c7082a9683dfa1801aa2597fb11c3a1155b7a5b94829b4f1f9"
            ],
            "markers": "python_version >= '3.6'",
            "version": "==2.3.1"
        },
        "tenacity": {
            "hashes": [
                "sha256:43242a20e3e73291a28bcbcacfd6e000b02d3857a9a9fff56b297a27afdc932f",
                "sha256:f78f4ea81b0fabc06728c11dc2a8c01277bfc5181b321a4770471902e3eb844a"
            ],
            "index": "pypi",
            "version": "==8.0.1"
        },
        "typing-extensions": {
            "hashes": [
                "sha256:4ca091dea149f945ec56afb48dae714f21e8692ef22a395223bcd328961b6a0e",
                "sha256:7f001e5ac290a0c0401508864c7ec868be4e701886d5b573a9528ed3973d9d3b"
            ],
            "markers": "python_version < '3.8'",
            "version": "==4.0.1"
        },
        "urllib3": {
            "hashes": [
                "sha256:000ca7f471a233c2251c6c7023ee85305721bfdf18621ebff4fd17a8653427ed",
                "sha256:0e7c33d9a63e7ddfcb86780aac87befc2fbddf46c58dbb487e0855f7ceec283c"
            ],
            "markers": "python_version >= '2.7' and python_version not in '3.0, 3.1, 3.2, 3.3, 3.4' and python_version < '4'",
            "version": "==1.26.8"
        },
        "wand": {
            "hashes": [
                "sha256:5ba497e90741a05ebce4603b04ee843150c566482a753554da54dc57d8503bba",
                "sha256:ebc01bccc25dba68414ab55b482341f9ad2b197d7f49d5e724f339bbf63fb6db"
            ],
            "version": "==0.6.7"
        },
        "webencodings": {
            "hashes": [
                "sha256:a0af1213f3c2226497a97e2b3aa01a7e4bee4f403f95be16fc9acd2947514a78",
                "sha256:b36a1c245f2d304965eb4e0a82848379241dc04b865afcc4aab16748587e1923"
            ],
            "version": "==0.5.1"
        },
        "xlrd": {
            "hashes": [
                "sha256:6a33ee89877bd9abc1158129f6e94be74e2679636b8a205b43b85206c3f0bbdd",
                "sha256:f72f148f54442c6b056bf931dbc34f986fd0c3b0b6b5a58d013c9aef274d0c88"
            ],
            "index": "pypi",
            "version": "==2.0.1"
        },
        "zipp": {
            "hashes": [
                "sha256:9f50f446828eb9d45b267433fd3e9da8d801f614129124863f9c51ebceafb87d",
                "sha256:b47250dd24f92b7dd6a0a8fc5244da14608f3ca90a5efcd37a3b1642fac9a375"
            ],
            "markers": "python_version >= '3.7'",
            "version": "==3.7.0"
        }
    },
    "develop": {
        "alabaster": {
            "hashes": [
                "sha256:446438bdcca0e05bd45ea2de1668c1d9b032e1a9154c2c259092d77031ddd359",
                "sha256:a661d72d58e6ea8a57f7a86e37d86716863ee5e92788398526d58b26a4e4dc02"
            ],
            "version": "==0.7.12"
        },
        "attrs": {
            "hashes": [
                "sha256:2d27e3784d7a565d36ab851fe94887c5eccd6a463168875832a1be79c82828b4",
                "sha256:626ba8234211db98e869df76230a137c4c40a12d72445c45d5f5b716f076e2fd"
            ],
            "markers": "python_version >= '2.7' and python_version not in '3.0, 3.1, 3.2, 3.3, 3.4'",
            "version": "==21.4.0"
        },
        "babel": {
            "hashes": [
                "sha256:ab49e12b91d937cd11f0b67cb259a57ab4ad2b59ac7a3b41d6c06c0ac5b0def9",
                "sha256:bc0c176f9f6a994582230df350aa6e05ba2ebe4b3ac317eab29d9be5d2768da0"
            ],
            "markers": "python_version >= '2.7' and python_version not in '3.0, 3.1, 3.2, 3.3'",
            "version": "==2.9.1"
        },
        "black": {
            "hashes": [
                "sha256:77b80f693a569e2e527958459634f18df9b0ba2625ba4e0c2d5da5be42e6f2b3",
                "sha256:a615e69ae185e08fdd73e4715e260e2479c861b5740057fde6e8b4e3b7dd589f"
            ],
            "index": "pypi",
            "version": "==21.12b0"
        },
        "bleach": {
            "hashes": [
                "sha256:0900d8b37eba61a802ee40ac0061f8c2b5dee29c1927dd1d233e075ebf5a71da",
                "sha256:4d2651ab93271d1129ac9cbc679f524565cc8a1b791909c4a51eac4446a15994"
            ],
            "markers": "python_version >= '3.6'",
            "version": "==4.1.0"
        },
        "certifi": {
            "hashes": [
                "sha256:78884e7c1d4b00ce3cea67b44566851c4343c120abd683433ce934a68ea58872",
                "sha256:d62a0163eb4c2344ac042ab2bdf75399a71a2d8c7d47eac2e2ee91b9d6339569"
            ],
            "version": "==2021.10.8"
        },
        "cffi": {
            "hashes": [
                "sha256:00c878c90cb53ccfaae6b8bc18ad05d2036553e6d9d1d9dbcf323bbe83854ca3",
                "sha256:0104fb5ae2391d46a4cb082abdd5c69ea4eab79d8d44eaaf79f1b1fd806ee4c2",
                "sha256:06c48159c1abed75c2e721b1715c379fa3200c7784271b3c46df01383b593636",
                "sha256:0808014eb713677ec1292301ea4c81ad277b6cdf2fdd90fd540af98c0b101d20",
                "sha256:10dffb601ccfb65262a27233ac273d552ddc4d8ae1bf93b21c94b8511bffe728",
                "sha256:14cd121ea63ecdae71efa69c15c5543a4b5fbcd0bbe2aad864baca0063cecf27",
                "sha256:17771976e82e9f94976180f76468546834d22a7cc404b17c22df2a2c81db0c66",
                "sha256:181dee03b1170ff1969489acf1c26533710231c58f95534e3edac87fff06c443",
                "sha256:23cfe892bd5dd8941608f93348c0737e369e51c100d03718f108bf1add7bd6d0",
                "sha256:263cc3d821c4ab2213cbe8cd8b355a7f72a8324577dc865ef98487c1aeee2bc7",
                "sha256:2756c88cbb94231c7a147402476be2c4df2f6078099a6f4a480d239a8817ae39",
                "sha256:27c219baf94952ae9d50ec19651a687b826792055353d07648a5695413e0c605",
                "sha256:2a23af14f408d53d5e6cd4e3d9a24ff9e05906ad574822a10563efcef137979a",
                "sha256:31fb708d9d7c3f49a60f04cf5b119aeefe5644daba1cd2a0fe389b674fd1de37",
                "sha256:3415c89f9204ee60cd09b235810be700e993e343a408693e80ce7f6a40108029",
                "sha256:3773c4d81e6e818df2efbc7dd77325ca0dcb688116050fb2b3011218eda36139",
                "sha256:3b96a311ac60a3f6be21d2572e46ce67f09abcf4d09344c49274eb9e0bf345fc",
                "sha256:3f7d084648d77af029acb79a0ff49a0ad7e9d09057a9bf46596dac9514dc07df",
                "sha256:41d45de54cd277a7878919867c0f08b0cf817605e4eb94093e7516505d3c8d14",
                "sha256:4238e6dab5d6a8ba812de994bbb0a79bddbdf80994e4ce802b6f6f3142fcc880",
                "sha256:45db3a33139e9c8f7c09234b5784a5e33d31fd6907800b316decad50af323ff2",
                "sha256:45e8636704eacc432a206ac7345a5d3d2c62d95a507ec70d62f23cd91770482a",
                "sha256:4958391dbd6249d7ad855b9ca88fae690783a6be9e86df65865058ed81fc860e",
                "sha256:4a306fa632e8f0928956a41fa8e1d6243c71e7eb59ffbd165fc0b41e316b2474",
                "sha256:57e9ac9ccc3101fac9d6014fba037473e4358ef4e89f8e181f8951a2c0162024",
                "sha256:59888172256cac5629e60e72e86598027aca6bf01fa2465bdb676d37636573e8",
                "sha256:5e069f72d497312b24fcc02073d70cb989045d1c91cbd53979366077959933e0",
                "sha256:64d4ec9f448dfe041705426000cc13e34e6e5bb13736e9fd62e34a0b0c41566e",
                "sha256:6dc2737a3674b3e344847c8686cf29e500584ccad76204efea14f451d4cc669a",
                "sha256:74fdfdbfdc48d3f47148976f49fab3251e550a8720bebc99bf1483f5bfb5db3e",
                "sha256:75e4024375654472cc27e91cbe9eaa08567f7fbdf822638be2814ce059f58032",
                "sha256:786902fb9ba7433aae840e0ed609f45c7bcd4e225ebb9c753aa39725bb3e6ad6",
                "sha256:8b6c2ea03845c9f501ed1313e78de148cd3f6cad741a75d43a29b43da27f2e1e",
                "sha256:91d77d2a782be4274da750752bb1650a97bfd8f291022b379bb8e01c66b4e96b",
                "sha256:91ec59c33514b7c7559a6acda53bbfe1b283949c34fe7440bcf917f96ac0723e",
                "sha256:920f0d66a896c2d99f0adbb391f990a84091179542c205fa53ce5787aff87954",
                "sha256:a5263e363c27b653a90078143adb3d076c1a748ec9ecc78ea2fb916f9b861962",
                "sha256:abb9a20a72ac4e0fdb50dae135ba5e77880518e742077ced47eb1499e29a443c",
                "sha256:c2051981a968d7de9dd2d7b87bcb9c939c74a34626a6e2f8181455dd49ed69e4",
                "sha256:c21c9e3896c23007803a875460fb786118f0cdd4434359577ea25eb556e34c55",
                "sha256:c2502a1a03b6312837279c8c1bd3ebedf6c12c4228ddbad40912d671ccc8a962",
                "sha256:d4d692a89c5cf08a8557fdeb329b82e7bf609aadfaed6c0d79f5a449a3c7c023",
                "sha256:da5db4e883f1ce37f55c667e5c0de439df76ac4cb55964655906306918e7363c",
                "sha256:e7022a66d9b55e93e1a845d8c9eba2a1bebd4966cd8bfc25d9cd07d515b33fa6",
                "sha256:ef1f279350da2c586a69d32fc8733092fd32cc8ac95139a00377841f59a3f8d8",
                "sha256:f54a64f8b0c8ff0b64d18aa76675262e1700f3995182267998c31ae974fbc382",
                "sha256:f5c7150ad32ba43a07c4479f40241756145a1f03b43480e058cfd862bf5041c7",
                "sha256:f6f824dc3bce0edab5f427efcfb1d63ee75b6fcb7282900ccaf925be84efb0fc",
                "sha256:fd8a250edc26254fe5b33be00402e6d287f562b6a5b2152dec302fa15bb3e997",
                "sha256:ffaa5c925128e29efbde7301d8ecaf35c8c60ffbcd6a1ffd3a552177c8e5e796"
            ],
            "version": "==1.15.0"
        },
        "cfgv": {
            "hashes": [
                "sha256:c6a0883f3917a037485059700b9e75da2464e6c27051014ad85ba6aaa5884426",
                "sha256:f5a830efb9ce7a445376bb66ec94c638a9787422f96264c98edc6bdeed8ab736"
            ],
            "markers": "python_full_version >= '3.6.1'",
            "version": "==3.3.1"
        },
        "charset-normalizer": {
            "hashes": [
                "sha256:876d180e9d7432c5d1dfd4c5d26b72f099d503e8fcc0feb7532c9289be60fcbd",
                "sha256:cb957888737fc0bbcd78e3df769addb41fd1ff8cf950dc9e7ad7793f1bf44455"
            ],
            "markers": "python_version >= '3'",
            "version": "==2.0.10"
        },
        "click": {
            "hashes": [
                "sha256:353f466495adaeb40b6b5f592f9f91cb22372351c84caeb068132442a4518ef3",
                "sha256:410e932b050f5eed773c4cda94de75971c89cdb3155a72a0831139a79e5ecb5b"
            ],
            "index": "pypi",
            "version": "==8.0.3"
        },
        "colorama": {
            "hashes": [
                "sha256:5941b2b48a20143d2267e95b1c2a7603ce057ee39fd88e7329b0c292aa16869b",
                "sha256:9f47eda37229f68eee03b24b9748937c7dc3868f906e8ba69fbcbdd3bc5dc3e2"
            ],
            "markers": "python_version >= '2.7' and python_version not in '3.0, 3.1, 3.2, 3.3, 3.4'",
            "version": "==0.4.4"
        },
        "coverage": {
            "hashes": [
                "sha256:01774a2c2c729619760320270e42cd9e797427ecfddd32c2a7b639cdc481f3c0",
                "sha256:03b20e52b7d31be571c9c06b74746746d4eb82fc260e594dc662ed48145e9efd",
                "sha256:0a7726f74ff63f41e95ed3a89fef002916c828bb5fcae83b505b49d81a066884",
                "sha256:1219d760ccfafc03c0822ae2e06e3b1248a8e6d1a70928966bafc6838d3c9e48",
                "sha256:13362889b2d46e8d9f97c421539c97c963e34031ab0cb89e8ca83a10cc71ac76",
                "sha256:174cf9b4bef0db2e8244f82059a5a72bd47e1d40e71c68ab055425172b16b7d0",
                "sha256:17e6c11038d4ed6e8af1407d9e89a2904d573be29d51515f14262d7f10ef0a64",
                "sha256:215f8afcc02a24c2d9a10d3790b21054b58d71f4b3c6f055d4bb1b15cecce685",
                "sha256:22e60a3ca5acba37d1d4a2ee66e051f5b0e1b9ac950b5b0cf4aa5366eda41d47",
                "sha256:2641f803ee9f95b1f387f3e8f3bf28d83d9b69a39e9911e5bfee832bea75240d",
                "sha256:276651978c94a8c5672ea60a2656e95a3cce2a3f31e9fb2d5ebd4c215d095840",
                "sha256:3f7c17209eef285c86f819ff04a6d4cbee9b33ef05cbcaae4c0b4e8e06b3ec8f",
                "sha256:3feac4084291642165c3a0d9eaebedf19ffa505016c4d3db15bfe235718d4971",
                "sha256:49dbff64961bc9bdd2289a2bda6a3a5a331964ba5497f694e2cbd540d656dc1c",
                "sha256:4e547122ca2d244f7c090fe3f4b5a5861255ff66b7ab6d98f44a0222aaf8671a",
                "sha256:5829192582c0ec8ca4a2532407bc14c2f338d9878a10442f5d03804a95fac9de",
                "sha256:5d6b09c972ce9200264c35a1d53d43ca55ef61836d9ec60f0d44273a31aa9f17",
                "sha256:600617008aa82032ddeace2535626d1bc212dfff32b43989539deda63b3f36e4",
                "sha256:619346d57c7126ae49ac95b11b0dc8e36c1dd49d148477461bb66c8cf13bb521",
                "sha256:63c424e6f5b4ab1cf1e23a43b12f542b0ec2e54f99ec9f11b75382152981df57",
                "sha256:6dbc1536e105adda7a6312c778f15aaabe583b0e9a0b0a324990334fd458c94b",
                "sha256:6e1394d24d5938e561fbeaa0cd3d356207579c28bd1792f25a068743f2d5b282",
                "sha256:86f2e78b1eff847609b1ca8050c9e1fa3bd44ce755b2ec30e70f2d3ba3844644",
                "sha256:8bdfe9ff3a4ea37d17f172ac0dff1e1c383aec17a636b9b35906babc9f0f5475",
                "sha256:8e2c35a4c1f269704e90888e56f794e2d9c0262fb0c1b1c8c4ee44d9b9e77b5d",
                "sha256:92b8c845527eae547a2a6617d336adc56394050c3ed8a6918683646328fbb6da",
                "sha256:9365ed5cce5d0cf2c10afc6add145c5037d3148585b8ae0e77cc1efdd6aa2953",
                "sha256:9a29311bd6429be317c1f3fe4bc06c4c5ee45e2fa61b2a19d4d1d6111cb94af2",
                "sha256:9a2b5b52be0a8626fcbffd7e689781bf8c2ac01613e77feda93d96184949a98e",
                "sha256:a4bdeb0a52d1d04123b41d90a4390b096f3ef38eee35e11f0b22c2d031222c6c",
                "sha256:a9c8c4283e17690ff1a7427123ffb428ad6a52ed720d550e299e8291e33184dc",
                "sha256:b637c57fdb8be84e91fac60d9325a66a5981f8086c954ea2772efe28425eaf64",
                "sha256:bf154ba7ee2fd613eb541c2bc03d3d9ac667080a737449d1a3fb342740eb1a74",
                "sha256:c254b03032d5a06de049ce8bca8338a5185f07fb76600afff3c161e053d88617",
                "sha256:c332d8f8d448ded473b97fefe4a0983265af21917d8b0cdcb8bb06b2afe632c3",
                "sha256:c7912d1526299cb04c88288e148c6c87c0df600eca76efd99d84396cfe00ef1d",
                "sha256:cfd9386c1d6f13b37e05a91a8583e802f8059bebfccde61a418c5808dea6bbfa",
                "sha256:d5d2033d5db1d58ae2d62f095e1aefb6988af65b4b12cb8987af409587cc0739",
                "sha256:dca38a21e4423f3edb821292e97cec7ad38086f84313462098568baedf4331f8",
                "sha256:e2cad8093172b7d1595b4ad66f24270808658e11acf43a8f95b41276162eb5b8",
                "sha256:e3db840a4dee542e37e09f30859f1612da90e1c5239a6a2498c473183a50e781",
                "sha256:edcada2e24ed68f019175c2b2af2a8b481d3d084798b8c20d15d34f5c733fa58",
                "sha256:f467bbb837691ab5a8ca359199d3429a11a01e6dfb3d9dcc676dc035ca93c0a9",
                "sha256:f506af4f27def639ba45789fa6fde45f9a217da0be05f8910458e4557eed020c",
                "sha256:f614fc9956d76d8a88a88bb41ddc12709caa755666f580af3a688899721efecd",
                "sha256:f9afb5b746781fc2abce26193d1c817b7eb0e11459510fba65d2bd77fe161d9e",
                "sha256:fb8b8ee99b3fffe4fd86f4c81b35a6bf7e4462cba019997af2fe679365db0c49"
            ],
            "index": "pypi",
            "version": "==6.2"
        },
        "cryptography": {
            "hashes": [
                "sha256:0a817b961b46894c5ca8a66b599c745b9a3d9f822725221f0e0fe49dc043a3a3",
                "sha256:2d87cdcb378d3cfed944dac30596da1968f88fb96d7fc34fdae30a99054b2e31",
                "sha256:30ee1eb3ebe1644d1c3f183d115a8c04e4e603ed6ce8e394ed39eea4a98469ac",
                "sha256:391432971a66cfaf94b21c24ab465a4cc3e8bf4a939c1ca5c3e3a6e0abebdbcf",
                "sha256:39bdf8e70eee6b1c7b289ec6e5d84d49a6bfa11f8b8646b5b3dfe41219153316",
                "sha256:4caa4b893d8fad33cf1964d3e51842cd78ba87401ab1d2e44556826df849a8ca",
                "sha256:53e5c1dc3d7a953de055d77bef2ff607ceef7a2aac0353b5d630ab67f7423638",
                "sha256:596f3cd67e1b950bc372c33f1a28a0692080625592ea6392987dba7f09f17a94",
                "sha256:5d59a9d55027a8b88fd9fd2826c4392bd487d74bf628bb9d39beecc62a644c12",
                "sha256:6c0c021f35b421ebf5976abf2daacc47e235f8b6082d3396a2fe3ccd537ab173",
                "sha256:73bc2d3f2444bcfeac67dd130ff2ea598ea5f20b40e36d19821b4df8c9c5037b",
                "sha256:74d6c7e80609c0f4c2434b97b80c7f8fdfaa072ca4baab7e239a15d6d70ed73a",
                "sha256:7be0eec337359c155df191d6ae00a5e8bbb63933883f4f5dffc439dac5348c3f",
                "sha256:94ae132f0e40fe48f310bba63f477f14a43116f05ddb69d6fa31e93f05848ae2",
                "sha256:bb5829d027ff82aa872d76158919045a7c1e91fbf241aec32cb07956e9ebd3c9",
                "sha256:ca238ceb7ba0bdf6ce88c1b74a87bffcee5afbfa1e41e173b1ceb095b39add46",
                "sha256:ca28641954f767f9822c24e927ad894d45d5a1e501767599647259cbf030b903",
                "sha256:e0344c14c9cb89e76eb6a060e67980c9e35b3f36691e15e1b7a9e58a0a6c6dc3",
                "sha256:ebc15b1c22e55c4d5566e3ca4db8689470a0ca2babef8e3a9ee057a8b82ce4b1",
                "sha256:ec63da4e7e4a5f924b90af42eddf20b698a70e58d86a72d943857c4c6045b3ee"
            ],
            "markers": "python_version >= '3.6'",
            "version": "==36.0.1"
        },
        "distlib": {
            "hashes": [
                "sha256:6564fe0a8f51e734df6333d08b8b94d4ea8ee6b99b5ed50613f731fd4089f34b",
                "sha256:e4b58818180336dc9c529bfb9a0b58728ffc09ad92027a3f30b7cd91e3458579"
            ],
            "version": "==0.3.4"
        },
        "docutils": {
            "hashes": [
                "sha256:686577d2e4c32380bb50cbb22f575ed742d58168cee37e99117a854bcd88f125",
                "sha256:cf316c8370a737a022b72b56874f6602acf974a37a9fba42ec2876387549fc61"
            ],
            "markers": "python_version >= '2.7' and python_version not in '3.0, 3.1, 3.2, 3.3, 3.4'",
            "version": "==0.17.1"
        },
        "filelock": {
            "hashes": [
                "sha256:38b4f4c989f9d06d44524df1b24bd19e167d851f19b50bf3e3559952dddc5b80",
                "sha256:cf0fc6a2f8d26bd900f19bf33915ca70ba4dd8c56903eeb14e1e7a2fd7590146"
            ],
            "markers": "python_version >= '3.7'",
            "version": "==3.4.2"
        },
        "flake8": {
            "hashes": [
                "sha256:479b1304f72536a55948cb40a32dce8bb0ffe3501e26eaf292c7e60eb5e0428d",
                "sha256:806e034dda44114815e23c16ef92f95c91e4c71100ff52813adf7132a6ad870d"
            ],
            "index": "pypi",
            "version": "==4.0.1"
        },
        "flake8-bugbear": {
            "hashes": [
                "sha256:4c2a4136bd4ecb8bf02d5159af302ffc067642784c9d0488b33ce4610da825ee",
                "sha256:ce7ae44aaaf67ef192b8a6de94a5ac617144e1675ad0654fdea556f48dc18d9b"
            ],
            "index": "pypi",
            "version": "==22.1.11"
        },
        "flake8-docstrings": {
            "hashes": [
                "sha256:99cac583d6c7e32dd28bbfbef120a7c0d1b6dde4adb5a9fd441c4227a6534bde",
                "sha256:9fe7c6a306064af8e62a055c2f61e9eb1da55f84bb39caef2b84ce53708ac34b"
            ],
            "index": "pypi",
            "version": "==1.6.0"
        },
        "identify": {
            "hashes": [
                "sha256:6b4b5031f69c48bf93a646b90de9b381c6b5f560df4cbe0ed3cf7650ae741e4d",
                "sha256:aa68609c7454dbcaae60a01ff6b8df1de9b39fe6e50b1f6107ec81dcda624aa6"
            ],
            "markers": "python_full_version >= '3.6.1'",
            "version": "==2.4.4"
        },
        "idna": {
            "hashes": [
                "sha256:84d9dd047ffa80596e0f246e2eab0b391788b0503584e8945f2368256d2735ff",
                "sha256:9d643ff0a55b762d5cdb124b8eaa99c66322e2157b69160bc32796e824360e6d"
            ],
            "markers": "python_version >= '3'",
            "version": "==3.3"
        },
        "imagesize": {
            "hashes": [
                "sha256:1db2f82529e53c3e929e8926a1fa9235aa82d0bd0c580359c67ec31b2fddaa8c",
                "sha256:cd1750d452385ca327479d45b64d9c7729ecf0b3969a58148298c77092261f9d"
            ],
            "markers": "python_version >= '2.7' and python_version not in '3.0, 3.1, 3.2, 3.3'",
            "version": "==1.3.0"
        },
        "importlib-metadata": {
            "hashes": [
                "sha256:899e2a40a8c4a1aec681feef45733de8a6c58f3f6a0dbed2eb6574b4387a77b6",
                "sha256:951f0d8a5b7260e9db5e41d429285b5f451e928479f19d80818878527d36e95e"
            ],
            "markers": "python_version < '3.8'",
            "version": "==4.10.1"
        },
        "iniconfig": {
            "hashes": [
                "sha256:011e24c64b7f47f6ebd835bb12a743f2fbe9a26d4cecaa7f53bc4f35ee9da8b3",
                "sha256:bc3af051d7d14b2ee5ef9969666def0cd1a000e121eaea580d4a313df4b37f32"
            ],
            "version": "==1.1.1"
        },
        "jeepney": {
            "hashes": [
                "sha256:1b5a0ea5c0e7b166b2f5895b91a08c14de8915afda4407fb5022a195224958ac",
                "sha256:fa9e232dfa0c498bd0b8a3a73b8d8a31978304dcef0515adc859d4e096f96f4f"
            ],
            "markers": "sys_platform == 'linux'",
            "version": "==0.7.1"
        },
        "jellyfish": {
            "hashes": [
                "sha256:5104e45a2b804b48a46a92a5e6d6e86830fe60ae83b1da32c867402c8f4c2094"
            ],
            "version": "==0.6.1"
        },
        "jinja2": {
            "hashes": [
                "sha256:077ce6014f7b40d03b47d1f1ca4b0fc8328a692bd284016f806ed0eaca390ad8",
                "sha256:611bb273cd68f3b993fabdc4064fc858c5b47a973cb5aa7999ec1ba405c87cd7"
            ],
            "index": "pypi",
            "version": "==3.0.3"
        },
        "keyring": {
            "hashes": [
                "sha256:9012508e141a80bd1c0b6778d5c610dd9f8c464d75ac6774248500503f972fb9",
                "sha256:b0d28928ac3ec8e42ef4cc227822647a19f1d544f21f96457965dc01cf555261"
            ],
            "markers": "python_version >= '3.7'",
            "version": "==23.5.0"
        },
        "livereload": {
            "hashes": [
                "sha256:776f2f865e59fde56490a56bcc6773b6917366bce0c267c60ee8aaf1a0959869"
            ],
            "version": "==2.6.3"
        },
        "markdown-it-py": {
            "hashes": [
                "sha256:15cc69c5b7c493ba8603722b710e39ce3fab2961994179fb4fa1c99b070d2059",
                "sha256:c138a596f6c9988e0b5fa3299bc38ffa76c75076bc178e8dfac40a84343c7022"
            ],
            "markers": "python_version ~= '3.6'",
            "version": "==2.0.0"
        },
        "markupsafe": {
            "hashes": [
                "sha256:01a9b8ea66f1658938f65b93a85ebe8bc016e6769611be228d797c9d998dd298",
                "sha256:023cb26ec21ece8dc3907c0e8320058b2e0cb3c55cf9564da612bc325bed5e64",
                "sha256:0446679737af14f45767963a1a9ef7620189912317d095f2d9ffa183a4d25d2b",
                "sha256:04635854b943835a6ea959e948d19dcd311762c5c0c6e1f0e16ee57022669194",
                "sha256:0717a7390a68be14b8c793ba258e075c6f4ca819f15edfc2a3a027c823718567",
                "sha256:0955295dd5eec6cb6cc2fe1698f4c6d84af2e92de33fbcac4111913cd100a6ff",
                "sha256:0d4b31cc67ab36e3392bbf3862cfbadac3db12bdd8b02a2731f509ed5b829724",
                "sha256:10f82115e21dc0dfec9ab5c0223652f7197feb168c940f3ef61563fc2d6beb74",
                "sha256:168cd0a3642de83558a5153c8bd34f175a9a6e7f6dc6384b9655d2697312a646",
                "sha256:1d609f577dc6e1aa17d746f8bd3c31aa4d258f4070d61b2aa5c4166c1539de35",
                "sha256:1f2ade76b9903f39aa442b4aadd2177decb66525062db244b35d71d0ee8599b6",
                "sha256:20dca64a3ef2d6e4d5d615a3fd418ad3bde77a47ec8a23d984a12b5b4c74491a",
                "sha256:2a7d351cbd8cfeb19ca00de495e224dea7e7d919659c2841bbb7f420ad03e2d6",
                "sha256:2d7d807855b419fc2ed3e631034685db6079889a1f01d5d9dac950f764da3dad",
                "sha256:2ef54abee730b502252bcdf31b10dacb0a416229b72c18b19e24a4509f273d26",
                "sha256:36bc903cbb393720fad60fc28c10de6acf10dc6cc883f3e24ee4012371399a38",
                "sha256:37205cac2a79194e3750b0af2a5720d95f786a55ce7df90c3af697bfa100eaac",
                "sha256:3c112550557578c26af18a1ccc9e090bfe03832ae994343cfdacd287db6a6ae7",
                "sha256:3dd007d54ee88b46be476e293f48c85048603f5f516008bee124ddd891398ed6",
                "sha256:4296f2b1ce8c86a6aea78613c34bb1a672ea0e3de9c6ba08a960efe0b0a09047",
                "sha256:47ab1e7b91c098ab893b828deafa1203de86d0bc6ab587b160f78fe6c4011f75",
                "sha256:49e3ceeabbfb9d66c3aef5af3a60cc43b85c33df25ce03d0031a608b0a8b2e3f",
                "sha256:4dc8f9fb58f7364b63fd9f85013b780ef83c11857ae79f2feda41e270468dd9b",
                "sha256:4efca8f86c54b22348a5467704e3fec767b2db12fc39c6d963168ab1d3fc9135",
                "sha256:53edb4da6925ad13c07b6d26c2a852bd81e364f95301c66e930ab2aef5b5ddd8",
                "sha256:5855f8438a7d1d458206a2466bf82b0f104a3724bf96a1c781ab731e4201731a",
                "sha256:594c67807fb16238b30c44bdf74f36c02cdf22d1c8cda91ef8a0ed8dabf5620a",
                "sha256:5b6d930f030f8ed98e3e6c98ffa0652bdb82601e7a016ec2ab5d7ff23baa78d1",
                "sha256:5bb28c636d87e840583ee3adeb78172efc47c8b26127267f54a9c0ec251d41a9",
                "sha256:60bf42e36abfaf9aff1f50f52644b336d4f0a3fd6d8a60ca0d054ac9f713a864",
                "sha256:611d1ad9a4288cf3e3c16014564df047fe08410e628f89805e475368bd304914",
                "sha256:6300b8454aa6930a24b9618fbb54b5a68135092bc666f7b06901f897fa5c2fee",
                "sha256:63f3268ba69ace99cab4e3e3b5840b03340efed0948ab8f78d2fd87ee5442a4f",
                "sha256:6557b31b5e2c9ddf0de32a691f2312a32f77cd7681d8af66c2692efdbef84c18",
                "sha256:693ce3f9e70a6cf7d2fb9e6c9d8b204b6b39897a2c4a1aa65728d5ac97dcc1d8",
                "sha256:6a7fae0dd14cf60ad5ff42baa2e95727c3d81ded453457771d02b7d2b3f9c0c2",
                "sha256:6c4ca60fa24e85fe25b912b01e62cb969d69a23a5d5867682dd3e80b5b02581d",
                "sha256:6fcf051089389abe060c9cd7caa212c707e58153afa2c649f00346ce6d260f1b",
                "sha256:7d91275b0245b1da4d4cfa07e0faedd5b0812efc15b702576d103293e252af1b",
                "sha256:89c687013cb1cd489a0f0ac24febe8c7a666e6e221b783e53ac50ebf68e45d86",
                "sha256:8d206346619592c6200148b01a2142798c989edcb9c896f9ac9722a99d4e77e6",
                "sha256:905fec760bd2fa1388bb5b489ee8ee5f7291d692638ea5f67982d968366bef9f",
                "sha256:97383d78eb34da7e1fa37dd273c20ad4320929af65d156e35a5e2d89566d9dfb",
                "sha256:984d76483eb32f1bcb536dc27e4ad56bba4baa70be32fa87152832cdd9db0833",
                "sha256:99df47edb6bda1249d3e80fdabb1dab8c08ef3975f69aed437cb69d0a5de1e28",
                "sha256:9f02365d4e99430a12647f09b6cc8bab61a6564363f313126f775eb4f6ef798e",
                "sha256:a30e67a65b53ea0a5e62fe23682cfe22712e01f453b95233b25502f7c61cb415",
                "sha256:ab3ef638ace319fa26553db0624c4699e31a28bb2a835c5faca8f8acf6a5a902",
                "sha256:aca6377c0cb8a8253e493c6b451565ac77e98c2951c45f913e0b52facdcff83f",
                "sha256:add36cb2dbb8b736611303cd3bfcee00afd96471b09cda130da3581cbdc56a6d",
                "sha256:b2f4bf27480f5e5e8ce285a8c8fd176c0b03e93dcc6646477d4630e83440c6a9",
                "sha256:b7f2d075102dc8c794cbde1947378051c4e5180d52d276987b8d28a3bd58c17d",
                "sha256:baa1a4e8f868845af802979fcdbf0bb11f94f1cb7ced4c4b8a351bb60d108145",
                "sha256:be98f628055368795d818ebf93da628541e10b75b41c559fdf36d104c5787066",
                "sha256:bf5d821ffabf0ef3533c39c518f3357b171a1651c1ff6827325e4489b0e46c3c",
                "sha256:c47adbc92fc1bb2b3274c4b3a43ae0e4573d9fbff4f54cd484555edbf030baf1",
                "sha256:cdfba22ea2f0029c9261a4bd07e830a8da012291fbe44dc794e488b6c9bb353a",
                "sha256:d6c7ebd4e944c85e2c3421e612a7057a2f48d478d79e61800d81468a8d842207",
                "sha256:d7f9850398e85aba693bb640262d3611788b1f29a79f0c93c565694658f4071f",
                "sha256:d8446c54dc28c01e5a2dbac5a25f071f6653e6e40f3a8818e8b45d790fe6ef53",
                "sha256:deb993cacb280823246a026e3b2d81c493c53de6acfd5e6bfe31ab3402bb37dd",
                "sha256:e0f138900af21926a02425cf736db95be9f4af72ba1bb21453432a07f6082134",
                "sha256:e9936f0b261d4df76ad22f8fee3ae83b60d7c3e871292cd42f40b81b70afae85",
                "sha256:f0567c4dc99f264f49fe27da5f735f414c4e7e7dd850cfd8e69f0862d7c74ea9",
                "sha256:f5653a225f31e113b152e56f154ccbe59eeb1c7487b39b9d9f9cdb58e6c79dc5",
                "sha256:f826e31d18b516f653fe296d967d700fddad5901ae07c622bb3705955e1faa94",
                "sha256:f8ba0e8349a38d3001fae7eadded3f6606f0da5d748ee53cc1dab1d6527b9509",
                "sha256:f9081981fe268bd86831e5c75f7de206ef275defcb82bc70740ae6dc507aee51",
                "sha256:fa130dd50c57d53368c9d59395cb5526eda596d3ffe36666cd81a44d56e48872"
            ],
            "markers": "python_version >= '3.6'",
            "version": "==2.0.1"
        },
        "mccabe": {
            "hashes": [
                "sha256:ab8a6258860da4b6677da4bd2fe5dc2c659cff31b3ee4f7f5d64e79735b80d42",
                "sha256:dd8d182285a0fe56bace7f45b5e7d1a6ebcbf524e8f3bd87eb0f125271b8831f"
            ],
            "version": "==0.6.1"
        },
        "mdit-py-plugins": {
            "hashes": [
                "sha256:b1279701cee2dbf50e188d3da5f51fee8d78d038cdf99be57c6b9d1aa93b4073",
                "sha256:ecc24f51eeec6ab7eecc2f9724e8272c2fb191c2e93cf98109120c2cace69750"
            ],
            "markers": "python_version ~= '3.6'",
            "version": "==0.3.0"
        },
        "mdurl": {
            "hashes": [
                "sha256:40654d6dcb8d21501ed13c21cc0bd6fc42ff07ceb8be30029e5ae63ebc2ecfda",
                "sha256:94873a969008ee48880fb21bad7de0349fef529f3be178969af5817239e9b990"
            ],
            "markers": "python_version >= '3.6'",
            "version": "==0.1.0"
        },
        "multidict": {
            "hashes": [
                "sha256:06560fbdcf22c9387100979e65b26fba0816c162b888cb65b845d3def7a54c9b",
                "sha256:067150fad08e6f2dd91a650c7a49ba65085303fcc3decbd64a57dc13a2733031",
                "sha256:0a2cbcfbea6dc776782a444db819c8b78afe4db597211298dd8b2222f73e9cd0",
                "sha256:0dd1c93edb444b33ba2274b66f63def8a327d607c6c790772f448a53b6ea59ce",
                "sha256:0fed465af2e0eb6357ba95795d003ac0bdb546305cc2366b1fc8f0ad67cc3fda",
                "sha256:116347c63ba049c1ea56e157fa8aa6edaf5e92925c9b64f3da7769bdfa012858",
                "sha256:1b4ac3ba7a97b35a5ccf34f41b5a8642a01d1e55454b699e5e8e7a99b5a3acf5",
                "sha256:1c7976cd1c157fa7ba5456ae5d31ccdf1479680dc9b8d8aa28afabc370df42b8",
                "sha256:246145bff76cc4b19310f0ad28bd0769b940c2a49fc601b86bfd150cbd72bb22",
                "sha256:25cbd39a9029b409167aa0a20d8a17f502d43f2efebfe9e3ac019fe6796c59ac",
                "sha256:28e6d883acd8674887d7edc896b91751dc2d8e87fbdca8359591a13872799e4e",
                "sha256:2d1d55cdf706ddc62822d394d1df53573d32a7a07d4f099470d3cb9323b721b6",
                "sha256:2e77282fd1d677c313ffcaddfec236bf23f273c4fba7cdf198108f5940ae10f5",
                "sha256:32fdba7333eb2351fee2596b756d730d62b5827d5e1ab2f84e6cbb287cc67fe0",
                "sha256:35591729668a303a02b06e8dba0eb8140c4a1bfd4c4b3209a436a02a5ac1de11",
                "sha256:380b868f55f63d048a25931a1632818f90e4be71d2081c2338fcf656d299949a",
                "sha256:3822c5894c72e3b35aae9909bef66ec83e44522faf767c0ad39e0e2de11d3b55",
                "sha256:38ba256ee9b310da6a1a0f013ef4e422fca30a685bcbec86a969bd520504e341",
                "sha256:3bc3b1621b979621cee9f7b09f024ec76ec03cc365e638126a056317470bde1b",
                "sha256:3d2d7d1fff8e09d99354c04c3fd5b560fb04639fd45926b34e27cfdec678a704",
                "sha256:517d75522b7b18a3385726b54a081afd425d4f41144a5399e5abd97ccafdf36b",
                "sha256:5f79c19c6420962eb17c7e48878a03053b7ccd7b69f389d5831c0a4a7f1ac0a1",
                "sha256:5f841c4f14331fd1e36cbf3336ed7be2cb2a8f110ce40ea253e5573387db7621",
                "sha256:637c1896497ff19e1ee27c1c2c2ddaa9f2d134bbb5e0c52254361ea20486418d",
                "sha256:6ee908c070020d682e9b42c8f621e8bb10c767d04416e2ebe44e37d0f44d9ad5",
                "sha256:77f0fb7200cc7dedda7a60912f2059086e29ff67cefbc58d2506638c1a9132d7",
                "sha256:7878b61c867fb2df7a95e44b316f88d5a3742390c99dfba6c557a21b30180cac",
                "sha256:78c106b2b506b4d895ddc801ff509f941119394b89c9115580014127414e6c2d",
                "sha256:8b911d74acdc1fe2941e59b4f1a278a330e9c34c6c8ca1ee21264c51ec9b67ef",
                "sha256:93de39267c4c676c9ebb2057e98a8138bade0d806aad4d864322eee0803140a0",
                "sha256:9416cf11bcd73c861267e88aea71e9fcc35302b3943e45e1dbb4317f91a4b34f",
                "sha256:94b117e27efd8e08b4046c57461d5a114d26b40824995a2eb58372b94f9fca02",
                "sha256:9815765f9dcda04921ba467957be543423e5ec6a1136135d84f2ae092c50d87b",
                "sha256:98ec9aea6223adf46999f22e2c0ab6cf33f5914be604a404f658386a8f1fba37",
                "sha256:a37e9a68349f6abe24130846e2f1d2e38f7ddab30b81b754e5a1fde32f782b23",
                "sha256:a43616aec0f0d53c411582c451f5d3e1123a68cc7b3475d6f7d97a626f8ff90d",
                "sha256:a4771d0d0ac9d9fe9e24e33bed482a13dfc1256d008d101485fe460359476065",
                "sha256:a5635bcf1b75f0f6ef3c8a1ad07b500104a971e38d3683167b9454cb6465ac86",
                "sha256:a9acb76d5f3dd9421874923da2ed1e76041cb51b9337fd7f507edde1d86535d6",
                "sha256:ac42181292099d91217a82e3fa3ce0e0ddf3a74fd891b7c2b347a7f5aa0edded",
                "sha256:b227345e4186809d31f22087d0265655114af7cda442ecaf72246275865bebe4",
                "sha256:b61f85101ef08cbbc37846ac0e43f027f7844f3fade9b7f6dd087178caedeee7",
                "sha256:b70913cbf2e14275013be98a06ef4b412329fe7b4f83d64eb70dce8269ed1e1a",
                "sha256:b9aad49466b8d828b96b9e3630006234879c8d3e2b0a9d99219b3121bc5cdb17",
                "sha256:baf1856fab8212bf35230c019cde7c641887e3fc08cadd39d32a421a30151ea3",
                "sha256:bd6c9c50bf2ad3f0448edaa1a3b55b2e6866ef8feca5d8dbec10ec7c94371d21",
                "sha256:c1ff762e2ee126e6f1258650ac641e2b8e1f3d927a925aafcfde943b77a36d24",
                "sha256:c30ac9f562106cd9e8071c23949a067b10211917fdcb75b4718cf5775356a940",
                "sha256:c9631c642e08b9fff1c6255487e62971d8b8e821808ddd013d8ac058087591ac",
                "sha256:cdd68778f96216596218b4e8882944d24a634d984ee1a5a049b300377878fa7c",
                "sha256:ce8cacda0b679ebc25624d5de66c705bc53dcc7c6f02a7fb0f3ca5e227d80422",
                "sha256:cfde464ca4af42a629648c0b0d79b8f295cf5b695412451716531d6916461628",
                "sha256:d3def943bfd5f1c47d51fd324df1e806d8da1f8e105cc7f1c76a1daf0f7e17b0",
                "sha256:d9b668c065968c5979fe6b6fa6760bb6ab9aeb94b75b73c0a9c1acf6393ac3bf",
                "sha256:da7d57ea65744d249427793c042094c4016789eb2562576fb831870f9c878d9e",
                "sha256:dc3a866cf6c13d59a01878cd806f219340f3e82eed514485e094321f24900677",
                "sha256:df23c83398715b26ab09574217ca21e14694917a0c857e356fd39e1c64f8283f",
                "sha256:dfc924a7e946dd3c6360e50e8f750d51e3ef5395c95dc054bc9eab0f70df4f9c",
                "sha256:e4a67f1080123de76e4e97a18d10350df6a7182e243312426d508712e99988d4",
                "sha256:e5283c0a00f48e8cafcecadebfa0ed1dac8b39e295c7248c44c665c16dc1138b",
                "sha256:e58a9b5cc96e014ddf93c2227cbdeca94b56a7eb77300205d6e4001805391747",
                "sha256:e6453f3cbeb78440747096f239d282cc57a2997a16b5197c9bc839099e1633d0",
                "sha256:e6c4fa1ec16e01e292315ba76eb1d012c025b99d22896bd14a66628b245e3e01",
                "sha256:e7d81ce5744757d2f05fc41896e3b2ae0458464b14b5a2c1e87a6a9d69aefaa8",
                "sha256:ea21d4d5104b4f840b91d9dc8cbc832aba9612121eaba503e54eaab1ad140eb9",
                "sha256:ecc99bce8ee42dcad15848c7885197d26841cb24fa2ee6e89d23b8993c871c64",
                "sha256:f0bb0973f42ffcb5e3537548e0767079420aefd94ba990b61cf7bb8d47f4916d",
                "sha256:f19001e790013ed580abfde2a4465388950728861b52f0da73e8e8a9418533c0",
                "sha256:f76440e480c3b2ca7f843ff8a48dc82446b86ed4930552d736c0bac507498a52",
                "sha256:f9bef5cff994ca3026fcc90680e326d1a19df9841c5e3d224076407cc21471a1",
                "sha256:fc66d4016f6e50ed36fb39cd287a3878ffcebfa90008535c62e0e90a7ab713ae",
                "sha256:fd77c8f3cba815aa69cb97ee2b2ef385c7c12ada9c734b0f3b32e26bb88bbf1d"
            ],
            "markers": "python_version >= '3.6'",
            "version": "==5.2.0"
        },
        "mypy-extensions": {
            "hashes": [
                "sha256:090fedd75945a69ae91ce1303b5824f428daf5a028d2f6ab8a299250a846f15d",
                "sha256:2d82818f5bb3e369420cb3c4060a7970edba416647068eb4c5343488a6c604a8"
            ],
            "version": "==0.4.3"
        },
        "myst-parser": {
            "hashes": [
                "sha256:617a90ceda2162ebf81cd13ad17d879bd4f49e7fb5c4f177bb905272555a2268",
                "sha256:a6473b9735c8c74959b49b36550725464f4aecc4481340c9a5f9153829191f83"
            ],
            "index": "pypi",
            "version": "==0.16.1"
        },
        "nodeenv": {
            "hashes": [
                "sha256:3ef13ff90291ba2a4a7a4ff9a979b63ffdd00a464dbe04acf0ea6471517a4c2b",
                "sha256:621e6b7076565ddcacd2db0294c0381e01fd28945ab36bcf00f41c5daf63bef7"
            ],
            "version": "==1.6.0"
        },
        "packaging": {
            "hashes": [
                "sha256:dd47c42927d89ab911e606518907cc2d3a1f38bbd026385970643f9c5b8ecfeb",
                "sha256:ef103e05f519cdc783ae24ea4e2e0f508a9c99b2d4969652eed6a2e1ea5bd522"
            ],
            "markers": "python_version >= '3.6'",
            "version": "==21.3"
        },
        "pathspec": {
            "hashes": [
                "sha256:7d15c4ddb0b5c802d161efc417ec1a2558ea2653c2e8ad9c19098201dc1c993a",
                "sha256:e564499435a2673d586f6b2130bb5b95f04a3ba06f81b8f895b651a3c76aabb1"
            ],
            "version": "==0.9.0"
        },
        "pkginfo": {
            "hashes": [
                "sha256:542e0d0b6750e2e21c20179803e40ab50598d8066d51097a0e382cba9eb02bff",
                "sha256:c24c487c6a7f72c66e816ab1796b96ac6c3d14d49338293d2141664330b55ffc"
            ],
            "version": "==1.8.2"
        },
        "platformdirs": {
            "hashes": [
                "sha256:1d7385c7db91728b83efd0ca99a5afb296cab9d0ed8313a45ed8ba17967ecfca",
                "sha256:440633ddfebcc36264232365d7840a970e75e1018d15b4327d11f91909045fda"
            ],
            "markers": "python_version >= '3.7'",
            "version": "==2.4.1"
        },
        "pluggy": {
            "hashes": [
                "sha256:4224373bacce55f955a878bf9cfa763c1e360858e330072059e10bad68531159",
                "sha256:74134bbf457f031a36d68416e1509f34bd5ccc019f0bcc952c7b909d06b37bd3"
            ],
            "markers": "python_version >= '3.6'",
            "version": "==1.0.0"
        },
        "pre-commit": {
            "hashes": [
                "sha256:725fa7459782d7bec5ead072810e47351de01709be838c2ce1726b9591dad616",
                "sha256:c1a8040ff15ad3d648c70cc3e55b93e4d2d5b687320955505587fd79bbaed06a"
            ],
            "index": "pypi",
            "version": "==2.17.0"
        },
        "py": {
            "hashes": [
                "sha256:51c75c4126074b472f746a24399ad32f6053d1b34b68d2fa41e558e6f4a98719",
                "sha256:607c53218732647dff4acdfcd50cb62615cedf612e72d1724fb1a0cc6405b378"
            ],
            "markers": "python_version >= '2.7' and python_version not in '3.0, 3.1, 3.2, 3.3, 3.4'",
            "version": "==1.11.0"
        },
        "pycodestyle": {
            "hashes": [
                "sha256:720f8b39dde8b293825e7ff02c475f3077124006db4f440dcbc9a20b76548a20",
                "sha256:eddd5847ef438ea1c7870ca7eb78a9d47ce0cdb4851a5523949f2601d0cbbe7f"
            ],
            "markers": "python_version >= '2.7' and python_version not in '3.0, 3.1, 3.2, 3.3, 3.4'",
            "version": "==2.8.0"
        },
        "pycparser": {
            "hashes": [
                "sha256:8ee45429555515e1f6b185e78100aea234072576aa43ab53aefcae078162fca9",
                "sha256:e644fdec12f7872f86c58ff790da456218b10f863970249516d60a5eaca77206"
            ],
            "version": "==2.21"
        },
        "pydocstyle": {
            "hashes": [
                "sha256:1d41b7c459ba0ee6c345f2eb9ae827cab14a7533a88c5c6f7e94923f72df92dc",
                "sha256:6987826d6775056839940041beef5c08cc7e3d71d63149b48e36727f70144dc4"
            ],
            "markers": "python_version >= '3.6'",
            "version": "==6.1.1"
        },
        "pyflakes": {
            "hashes": [
                "sha256:05a85c2872edf37a4ed30b0cce2f6093e1d0581f8c19d7393122da7e25b2b24c",
                "sha256:3bb3a3f256f4b7968c9c788781e4ff07dce46bdf12339dcda61053375426ee2e"
            ],
            "markers": "python_version >= '2.7' and python_version not in '3.0, 3.1, 3.2, 3.3'",
            "version": "==2.4.0"
        },
        "pygments": {
            "hashes": [
                "sha256:44238f1b60a76d78fc8ca0528ee429702aae011c265fe6a8dd8b63049ae41c65",
                "sha256:4e426f72023d88d03b2fa258de560726ce890ff3b630f88c21cbb8b2503b8c6a"
            ],
            "markers": "python_version >= '3.5'",
            "version": "==2.11.2"
        },
        "pyparsing": {
            "hashes": [
                "sha256:04ff808a5b90911829c55c4e26f75fa5ca8a2f5f36aa3a51f68e27033341d3e4",
                "sha256:d9bdec0013ef1eb5a84ab39a3b3868911598afa494f5faa038647101504e2b81"
            ],
            "markers": "python_version >= '3.6'",
            "version": "==3.0.6"
        },
        "pytest": {
            "hashes": [
                "sha256:131b36680866a76e6781d13f101efb86cf674ebb9762eb70d3082b6f29889e89",
                "sha256:7310f8d27bc79ced999e760ca304d69f6ba6c6649c0b60fb0e04a4a77cacc134"
            ],
            "index": "pypi",
            "version": "==6.2.5"
        },
        "pytest-vcr": {
            "hashes": [
                "sha256:23ee51b75abbcc43d926272773aae4f39f93aceb75ed56852d0bf618f92e1896",
                "sha256:2f316e0539399bea0296e8b8401145c62b6f85e9066af7e57b6151481b0d6d9c"
            ],
            "index": "pypi",
            "version": "==1.0.2"
        },
        "pytz": {
            "hashes": [
                "sha256:3672058bc3453457b622aab7a1c3bfd5ab0bdae451512f6cf25f64ed37f5b87c",
                "sha256:acad2d8b20a1af07d4e4c9d2e9285c5ed9104354062f275f3fcd88dcef4f1326"
            ],
            "version": "==2021.3"
        },
        "pyyaml": {
            "hashes": [
                "sha256:0283c35a6a9fbf047493e3a0ce8d79ef5030852c51e9d911a27badfde0605293",
                "sha256:055d937d65826939cb044fc8c9b08889e8c743fdc6a32b33e2390f66013e449b",
                "sha256:07751360502caac1c067a8132d150cf3d61339af5691fe9e87803040dbc5db57",
                "sha256:0b4624f379dab24d3725ffde76559cff63d9ec94e1736b556dacdfebe5ab6d4b",
                "sha256:0ce82d761c532fe4ec3f87fc45688bdd3a4c1dc5e0b4a19814b9009a29baefd4",
                "sha256:1e4747bc279b4f613a09eb64bba2ba602d8a6664c6ce6396a4d0cd413a50ce07",
                "sha256:213c60cd50106436cc818accf5baa1aba61c0189ff610f64f4a3e8c6726218ba",
                "sha256:231710d57adfd809ef5d34183b8ed1eeae3f76459c18fb4a0b373ad56bedcdd9",
                "sha256:277a0ef2981ca40581a47093e9e2d13b3f1fbbeffae064c1d21bfceba2030287",
                "sha256:2cd5df3de48857ed0544b34e2d40e9fac445930039f3cfe4bcc592a1f836d513",
                "sha256:40527857252b61eacd1d9af500c3337ba8deb8fc298940291486c465c8b46ec0",
                "sha256:473f9edb243cb1935ab5a084eb238d842fb8f404ed2193a915d1784b5a6b5fc0",
                "sha256:48c346915c114f5fdb3ead70312bd042a953a8ce5c7106d5bfb1a5254e47da92",
                "sha256:50602afada6d6cbfad699b0c7bb50d5ccffa7e46a3d738092afddc1f9758427f",
                "sha256:68fb519c14306fec9720a2a5b45bc9f0c8d1b9c72adf45c37baedfcd949c35a2",
                "sha256:77f396e6ef4c73fdc33a9157446466f1cff553d979bd00ecb64385760c6babdc",
                "sha256:819b3830a1543db06c4d4b865e70ded25be52a2e0631ccd2f6a47a2822f2fd7c",
                "sha256:897b80890765f037df3403d22bab41627ca8811ae55e9a722fd0392850ec4d86",
                "sha256:98c4d36e99714e55cfbaaee6dd5badbc9a1ec339ebfc3b1f52e293aee6bb71a4",
                "sha256:9df7ed3b3d2e0ecfe09e14741b857df43adb5a3ddadc919a2d94fbdf78fea53c",
                "sha256:9fa600030013c4de8165339db93d182b9431076eb98eb40ee068700c9c813e34",
                "sha256:a80a78046a72361de73f8f395f1f1e49f956c6be882eed58505a15f3e430962b",
                "sha256:b3d267842bf12586ba6c734f89d1f5b871df0273157918b0ccefa29deb05c21c",
                "sha256:b5b9eccad747aabaaffbc6064800670f0c297e52c12754eb1d976c57e4f74dcb",
                "sha256:c5687b8d43cf58545ade1fe3e055f70eac7a5a1a0bf42824308d868289a95737",
                "sha256:cba8c411ef271aa037d7357a2bc8f9ee8b58b9965831d9e51baf703280dc73d3",
                "sha256:d15a181d1ecd0d4270dc32edb46f7cb7733c7c508857278d3d378d14d606db2d",
                "sha256:d4db7c7aef085872ef65a8fd7d6d09a14ae91f691dec3e87ee5ee0539d516f53",
                "sha256:d4eccecf9adf6fbcc6861a38015c2a64f38b9d94838ac1810a9023a0609e1b78",
                "sha256:d67d839ede4ed1b28a4e8909735fc992a923cdb84e618544973d7dfc71540803",
                "sha256:daf496c58a8c52083df09b80c860005194014c3698698d1a57cbcfa182142a3a",
                "sha256:e61ceaab6f49fb8bdfaa0f92c4b57bcfbea54c09277b1b4f7ac376bfb7a7c174",
                "sha256:f84fbc98b019fef2ee9a1cb3ce93e3187a6df0b2538a651bfb890254ba9f90b5"
            ],
            "markers": "python_version >= '3.6'",
            "version": "==6.0"
        },
        "readme-renderer": {
            "hashes": [
                "sha256:a50a0f2123a4c1145ac6f420e1a348aafefcc9211c846e3d51df05fe3d865b7d",
                "sha256:b512beafa6798260c7d5af3e1b1f097e58bfcd9a575da7c4ddd5e037490a5b85"
            ],
            "markers": "python_version >= '3.6'",
            "version": "==32.0"
        },
        "requests": {
            "hashes": [
                "sha256:68d7c56fd5a8999887728ef304a6d12edc7be74f1cfa47714fc8b414525c9a61",
                "sha256:f22fa1e554c9ddfd16e6e41ac79759e17be9e492b3587efa038054674760e72d"
            ],
            "index": "pypi",
            "version": "==2.27.1"
        },
        "requests-toolbelt": {
            "hashes": [
                "sha256:380606e1d10dc85c3bd47bf5a6095f815ec007be7a8b69c878507068df059e6f",
                "sha256:968089d4584ad4ad7c171454f0a5c6dac23971e9472521ea3b6d49d610aa6fc0"
            ],
            "version": "==0.9.1"
        },
        "rfc3986": {
            "hashes": [
                "sha256:50b1502b60e289cb37883f3dfd34532b8873c7de9f49bb546641ce9cbd256ebd",
                "sha256:97aacf9dbd4bfd829baad6e6309fa6573aaf1be3f6fa735c8ab05e46cecb261c"
            ],
            "markers": "python_version >= '3.7'",
            "version": "==2.0.0"
        },
        "secretstorage": {
            "hashes": [
                "sha256:422d82c36172d88d6a0ed5afdec956514b189ddbfb72fefab0c8a1cee4eaf71f",
                "sha256:fd666c51a6bf200643495a04abb261f83229dcb6fd8472ec393df7ffc8b6f195"
            ],
            "markers": "sys_platform == 'linux'",
            "version": "==3.3.1"
        },
        "setuptools-scm": {
            "hashes": [
                "sha256:6833ac65c6ed9711a4d5d2266f8024cfa07c533a0e55f4c12f6eff280a5a9e30",
                "sha256:acea13255093849de7ccb11af9e1fb8bde7067783450cee9ef7a93139bddf6d4"
            ],
            "index": "pypi",
            "version": "==6.4.2"
        },
        "six": {
            "hashes": [
                "sha256:1e61c37477a1626458e36f7b1d82aa5c9b094fa4802892072e49de9c60c4c926",
                "sha256:8abb2f1d86890a2dfb989f9a77cfcfd3e47c2a354b01111771326f8aa26e0254"
            ],
            "markers": "python_version >= '2.7' and python_version not in '3.0, 3.1, 3.2, 3.3'",
            "version": "==1.16.0"
        },
        "snowballstemmer": {
            "hashes": [
                "sha256:09b16deb8547d3412ad7b590689584cd0fe25ec8db3be37788be3810cbf19cb1",
                "sha256:c8e1716e83cc398ae16824e5572ae04e0d9fc2c6b985fb0f900f5f0c96ecba1a"
            ],
            "version": "==2.2.0"
        },
        "sphinx": {
            "hashes": [
                "sha256:048dac56039a5713f47a554589dc98a442b39226a2b9ed7f82797fcb2fe9253f",
                "sha256:32a5b3e9a1b176cc25ed048557d4d3d01af635e6b76c5bc7a43b0a34447fbd45"
            ],
            "index": "pypi",
            "version": "==4.3.1"
        },
        "sphinx-autobuild": {
            "hashes": [
                "sha256:8fe8cbfdb75db04475232f05187c776f46f6e9e04cacf1e49ce81bdac649ccac",
                "sha256:de1ca3b66e271d2b5b5140c35034c89e47f263f2cd5db302c9217065f7443f05"
            ],
            "index": "pypi",
            "version": "==2021.3.14"
        },
        "sphinxcontrib-applehelp": {
            "hashes": [
                "sha256:806111e5e962be97c29ec4c1e7fe277bfd19e9652fb1a4392105b43e01af885a",
                "sha256:a072735ec80e7675e3f432fcae8610ecf509c5f1869d17e2eecff44389cdbc58"
            ],
            "markers": "python_version >= '3.5'",
            "version": "==1.0.2"
        },
        "sphinxcontrib-devhelp": {
            "hashes": [
                "sha256:8165223f9a335cc1af7ffe1ed31d2871f325254c0423bc0c4c7cd1c1e4734a2e",
                "sha256:ff7f1afa7b9642e7060379360a67e9c41e8f3121f2ce9164266f61b9f4b338e4"
            ],
            "markers": "python_version >= '3.5'",
            "version": "==1.0.2"
        },
        "sphinxcontrib-htmlhelp": {
            "hashes": [
                "sha256:d412243dfb797ae3ec2b59eca0e52dac12e75a241bf0e4eb861e450d06c6ed07",
                "sha256:f5f8bb2d0d629f398bf47d0d69c07bc13b65f75a81ad9e2f71a63d4b7a2f6db2"
            ],
            "markers": "python_version >= '3.6'",
            "version": "==2.0.0"
        },
        "sphinxcontrib-jsmath": {
            "hashes": [
                "sha256:2ec2eaebfb78f3f2078e73666b1415417a116cc848b72e5172e596c871103178",
                "sha256:a9925e4a4587247ed2191a22df5f6970656cb8ca2bd6284309578f2153e0c4b8"
            ],
            "markers": "python_version >= '3.5'",
            "version": "==1.0.1"
        },
        "sphinxcontrib-qthelp": {
            "hashes": [
                "sha256:4c33767ee058b70dba89a6fc5c1892c0d57a54be67ddd3e7875a18d14cba5a72",
                "sha256:bd9fc24bcb748a8d51fd4ecaade681350aa63009a347a8c14e637895444dfab6"
            ],
            "markers": "python_version >= '3.5'",
            "version": "==1.0.3"
        },
        "sphinxcontrib-serializinghtml": {
            "hashes": [
                "sha256:352a9a00ae864471d3a7ead8d7d79f5fc0b57e8b3f95e9867eb9eb28999b92fd",
                "sha256:aa5f6de5dfdf809ef505c4895e51ef5c9eac17d0f287933eb49ec495280b6952"
            ],
            "markers": "python_version >= '3.5'",
            "version": "==1.1.5"
        },
        "toml": {
            "hashes": [
                "sha256:806143ae5bfb6a3c6e736a764057db0e6a0e05e338b5630894a5f779cabb4f9b",
                "sha256:b3bda1d108d5dd99f4a20d24d9c348e91c4db7ab1b749200bded2f839ccbe68f"
            ],
            "markers": "python_version >= '2.6' and python_version not in '3.0, 3.1, 3.2, 3.3'",
            "version": "==0.10.2"
        },
        "tomli": {
            "hashes": [
                "sha256:05b6166bff487dc068d322585c7ea4ef78deed501cc124060e0f238e89a9231f",
                "sha256:e3069e4be3ead9668e21cb9b074cd948f7b3113fd9c8bba083f48247aab8b11c"
            ],
            "markers": "python_version >= '3.6'",
            "version": "==1.2.3"
        },
        "tornado": {
            "hashes": [
                "sha256:0a00ff4561e2929a2c37ce706cb8233b7907e0cdc22eab98888aca5dd3775feb",
                "sha256:0d321a39c36e5f2c4ff12b4ed58d41390460f798422c4504e09eb5678e09998c",
                "sha256:1e8225a1070cd8eec59a996c43229fe8f95689cb16e552d130b9793cb570a288",
                "sha256:20241b3cb4f425e971cb0a8e4ffc9b0a861530ae3c52f2b0434e6c1b57e9fd95",
                "sha256:25ad220258349a12ae87ede08a7b04aca51237721f63b1808d39bdb4b2164558",
                "sha256:33892118b165401f291070100d6d09359ca74addda679b60390b09f8ef325ffe",
                "sha256:33c6e81d7bd55b468d2e793517c909b139960b6c790a60b7991b9b6b76fb9791",
                "sha256:3447475585bae2e77ecb832fc0300c3695516a47d46cefa0528181a34c5b9d3d",
                "sha256:34ca2dac9e4d7afb0bed4677512e36a52f09caa6fded70b4e3e1c89dbd92c326",
                "sha256:3e63498f680547ed24d2c71e6497f24bca791aca2fe116dbc2bd0ac7f191691b",
                "sha256:548430be2740e327b3fe0201abe471f314741efcb0067ec4f2d7dcfb4825f3e4",
                "sha256:6196a5c39286cc37c024cd78834fb9345e464525d8991c21e908cc046d1cc02c",
                "sha256:61b32d06ae8a036a6607805e6720ef00a3c98207038444ba7fd3d169cd998910",
                "sha256:6286efab1ed6e74b7028327365cf7346b1d777d63ab30e21a0f4d5b275fc17d5",
                "sha256:65d98939f1a2e74b58839f8c4dab3b6b3c1ce84972ae712be02845e65391ac7c",
                "sha256:66324e4e1beede9ac79e60f88de548da58b1f8ab4b2f1354d8375774f997e6c0",
                "sha256:6c77c9937962577a6a76917845d06af6ab9197702a42e1346d8ae2e76b5e3675",
                "sha256:70dec29e8ac485dbf57481baee40781c63e381bebea080991893cd297742b8fd",
                "sha256:7250a3fa399f08ec9cb3f7b1b987955d17e044f1ade821b32e5f435130250d7f",
                "sha256:748290bf9112b581c525e6e6d3820621ff020ed95af6f17fedef416b27ed564c",
                "sha256:7da13da6f985aab7f6f28debab00c67ff9cbacd588e8477034c0652ac141feea",
                "sha256:8f959b26f2634a091bb42241c3ed8d3cedb506e7c27b8dd5c7b9f745318ddbb6",
                "sha256:9de9e5188a782be6b1ce866e8a51bc76a0fbaa0e16613823fc38e4fc2556ad05",
                "sha256:a48900ecea1cbb71b8c71c620dee15b62f85f7c14189bdeee54966fbd9a0c5bd",
                "sha256:b87936fd2c317b6ee08a5741ea06b9d11a6074ef4cc42e031bc6403f82a32575",
                "sha256:c77da1263aa361938476f04c4b6c8916001b90b2c2fdd92d8d535e1af48fba5a",
                "sha256:cb5ec8eead331e3bb4ce8066cf06d2dfef1bfb1b2a73082dfe8a161301b76e37",
                "sha256:cc0ee35043162abbf717b7df924597ade8e5395e7b66d18270116f8745ceb795",
                "sha256:d14d30e7f46a0476efb0deb5b61343b1526f73ebb5ed84f23dc794bdb88f9d9f",
                "sha256:d371e811d6b156d82aa5f9a4e08b58debf97c302a35714f6f45e35139c332e32",
                "sha256:d3d20ea5782ba63ed13bc2b8c291a053c8d807a8fa927d941bd718468f7b950c",
                "sha256:d3f7594930c423fd9f5d1a76bee85a2c36fd8b4b16921cae7e965f22575e9c01",
                "sha256:dcef026f608f678c118779cd6591c8af6e9b4155c44e0d1bc0c87c036fb8c8c4",
                "sha256:e0791ac58d91ac58f694d8d2957884df8e4e2f6687cdf367ef7eb7497f79eaa2",
                "sha256:e385b637ac3acaae8022e7e47dfa7b83d3620e432e3ecb9a3f7f58f150e50921",
                "sha256:e519d64089b0876c7b467274468709dadf11e41d65f63bba207e04217f47c085",
                "sha256:e7229e60ac41a1202444497ddde70a48d33909e484f96eb0da9baf8dc68541df",
                "sha256:ed3ad863b1b40cd1d4bd21e7498329ccaece75db5a5bf58cd3c9f130843e7102",
                "sha256:f0ba29bafd8e7e22920567ce0d232c26d4d47c8b5cf4ed7b562b5db39fa199c5",
                "sha256:fa2ba70284fa42c2a5ecb35e322e68823288a4251f9ba9cc77be04ae15eada68",
                "sha256:fba85b6cd9c39be262fcd23865652920832b61583de2a2ca907dbd8e8a8c81e5"
            ],
            "markers": "python_version >= '3.5'",
            "version": "==6.1"
        },
        "tqdm": {
            "hashes": [
                "sha256:8dd278a422499cd6b727e6ae4061c40b48fce8b76d1ccbf5d34fca9b7f925b0c",
                "sha256:d359de7217506c9851b7869f3708d8ee53ed70a1b8edbba4dbcb47442592920d"
            ],
            "markers": "python_version >= '2.7' and python_version not in '3.0, 3.1, 3.2, 3.3'",
            "version": "==4.62.3"
        },
        "twine": {
            "hashes": [
                "sha256:28460a3db6b4532bde6a5db6755cf2dce6c5020bada8a641bb2c5c7a9b1f35b8",
                "sha256:8c120845fc05270f9ee3e9d7ebbed29ea840e41f48cd059e04733f7e1d401345"
            ],
            "index": "pypi",
            "version": "==3.7.1"
        },
        "typed-ast": {
            "hashes": [
                "sha256:24058827d8f5d633f97223f5148a7d22628099a3d2efe06654ce872f46f07cdb",
                "sha256:256115a5bc7ea9e665c6314ed6671ee2c08ca380f9d5f130bd4d2c1f5848d695",
                "sha256:38cf5c642fa808300bae1281460d4f9b7617cf864d4e383054a5ef336e344d32",
                "sha256:484137cab8ecf47e137260daa20bafbba5f4e3ec7fda1c1e69ab299b75fa81c5",
                "sha256:4f30a2bcd8e68adbb791ce1567fdb897357506f7ea6716f6bbdd3053ac4d9471",
                "sha256:591bc04e507595887160ed7aa8d6785867fb86c5793911be79ccede61ae96f4d",
                "sha256:5b6ab14c56bc9c7e3c30228a0a0b54b915b1579613f6e463ba6f4eb1382e7fd4",
                "sha256:5d8314c92414ce7481eee7ad42b353943679cf6f30237b5ecbf7d835519e1212",
                "sha256:71dcda943a471d826ea930dd449ac7e76db7be778fcd722deb63642bab32ea3f",
                "sha256:7c42707ab981b6cf4b73490c16e9d17fcd5227039720ca14abe415d39a173a30",
                "sha256:9caaf2b440efb39ecbc45e2fabde809cbe56272719131a6318fd9bf08b58e2cb",
                "sha256:a2b8d7007f6280e36fa42652df47087ac7b0a7d7f09f9468f07792ba646aac2d",
                "sha256:a6d495c1ef572519a7bac9534dbf6d94c40e5b6a608ef41136133377bba4aa08",
                "sha256:a80d84f535642420dd17e16ae25bb46c7f4c16ee231105e7f3eb43976a89670a",
                "sha256:b53ae5de5500529c76225d18eeb060efbcec90ad5e030713fe8dab0fb4531631",
                "sha256:b6d17f37f6edd879141e64a5db17b67488cfeffeedad8c5cec0392305e9bc775",
                "sha256:c9bcad65d66d594bffab8575f39420fe0ee96f66e23c4d927ebb4e24354ec1af",
                "sha256:ca9e8300d8ba0b66d140820cf463438c8e7b4cdc6fd710c059bfcfb1531d03fb",
                "sha256:de4ecae89c7d8b56169473e08f6bfd2df7f95015591f43126e4ea7865928677e"
            ],
            "markers": "python_version < '3.8' and implementation_name == 'cpython'",
            "version": "==1.5.1"
        },
        "typing-extensions": {
            "hashes": [
                "sha256:4ca091dea149f945ec56afb48dae714f21e8692ef22a395223bcd328961b6a0e",
                "sha256:7f001e5ac290a0c0401508864c7ec868be4e701886d5b573a9528ed3973d9d3b"
            ],
            "markers": "python_version < '3.8'",
            "version": "==4.0.1"
        },
        "urllib3": {
            "hashes": [
                "sha256:000ca7f471a233c2251c6c7023ee85305721bfdf18621ebff4fd17a8653427ed",
                "sha256:0e7c33d9a63e7ddfcb86780aac87befc2fbddf46c58dbb487e0855f7ceec283c"
            ],
            "markers": "python_version >= '2.7' and python_version not in '3.0, 3.1, 3.2, 3.3, 3.4' and python_version < '4'",
            "version": "==1.26.8"
        },
        "us": {
            "hashes": [
                "sha256:cb11ad0d43deff3a1c3690c74f0c731cff5b862c73339df2edd91133e1496fbc"
            ],
            "index": "pypi",
            "version": "==2.0.2"
        },
        "vcrpy": {
            "hashes": [
                "sha256:12c3fcdae7b88ecf11fc0d3e6d77586549d4575a2ceee18e82eee75c1f626162",
                "sha256:57095bf22fc0a2d99ee9674cdafebed0f3ba763018582450706f7d3a74fff599"
            ],
            "markers": "python_version >= '3.5'",
            "version": "==4.1.1"
        },
        "virtualenv": {
            "hashes": [
                "sha256:339f16c4a86b44240ba7223d0f93a7887c3ca04b5f9c8129da7958447d079b09",
                "sha256:d8458cf8d59d0ea495ad9b34c2599487f8a7772d796f9910858376d1600dd2dd"
            ],
            "markers": "python_version >= '2.7' and python_version not in '3.0, 3.1, 3.2, 3.3, 3.4'",
            "version": "==20.13.0"
        },
        "webencodings": {
            "hashes": [
                "sha256:a0af1213f3c2226497a97e2b3aa01a7e4bee4f403f95be16fc9acd2947514a78",
                "sha256:b36a1c245f2d304965eb4e0a82848379241dc04b865afcc4aab16748587e1923"
            ],
            "version": "==0.5.1"
        },
        "wrapt": {
            "hashes": [
                "sha256:086218a72ec7d986a3eddb7707c8c4526d677c7b35e355875a0fe2918b059179",
                "sha256:0877fe981fd76b183711d767500e6b3111378ed2043c145e21816ee589d91096",
                "sha256:0a017a667d1f7411816e4bf214646d0ad5b1da2c1ea13dec6c162736ff25a374",
                "sha256:0cb23d36ed03bf46b894cfec777eec754146d68429c30431c99ef28482b5c1df",
                "sha256:1fea9cd438686e6682271d36f3481a9f3636195578bab9ca3382e2f5f01fc185",
                "sha256:220a869982ea9023e163ba915077816ca439489de6d2c09089b219f4e11b6785",
                "sha256:25b1b1d5df495d82be1c9d2fad408f7ce5ca8a38085e2da41bb63c914baadff7",
                "sha256:2dded5496e8f1592ec27079b28b6ad2a1ef0b9296d270f77b8e4a3a796cf6909",
                "sha256:2ebdde19cd3c8cdf8df3fc165bc7827334bc4e353465048b36f7deeae8ee0918",
                "sha256:43e69ffe47e3609a6aec0fe723001c60c65305784d964f5007d5b4fb1bc6bf33",
                "sha256:46f7f3af321a573fc0c3586612db4decb7eb37172af1bc6173d81f5b66c2e068",
                "sha256:47f0a183743e7f71f29e4e21574ad3fa95676136f45b91afcf83f6a050914829",
                "sha256:498e6217523111d07cd67e87a791f5e9ee769f9241fcf8a379696e25806965af",
                "sha256:4b9c458732450ec42578b5642ac53e312092acf8c0bfce140ada5ca1ac556f79",
                "sha256:51799ca950cfee9396a87f4a1240622ac38973b6df5ef7a41e7f0b98797099ce",
                "sha256:5601f44a0f38fed36cc07db004f0eedeaadbdcec90e4e90509480e7e6060a5bc",
                "sha256:5f223101f21cfd41deec8ce3889dc59f88a59b409db028c469c9b20cfeefbe36",
                "sha256:610f5f83dd1e0ad40254c306f4764fcdc846641f120c3cf424ff57a19d5f7ade",
                "sha256:6a03d9917aee887690aa3f1747ce634e610f6db6f6b332b35c2dd89412912bca",
                "sha256:705e2af1f7be4707e49ced9153f8d72131090e52be9278b5dbb1498c749a1e32",
                "sha256:766b32c762e07e26f50d8a3468e3b4228b3736c805018e4b0ec8cc01ecd88125",
                "sha256:77416e6b17926d953b5c666a3cb718d5945df63ecf922af0ee576206d7033b5e",
                "sha256:778fd096ee96890c10ce96187c76b3e99b2da44e08c9e24d5652f356873f6709",
                "sha256:78dea98c81915bbf510eb6a3c9c24915e4660302937b9ae05a0947164248020f",
                "sha256:7dd215e4e8514004c8d810a73e342c536547038fb130205ec4bba9f5de35d45b",
                "sha256:7dde79d007cd6dfa65afe404766057c2409316135cb892be4b1c768e3f3a11cb",
                "sha256:81bd7c90d28a4b2e1df135bfbd7c23aee3050078ca6441bead44c42483f9ebfb",
                "sha256:85148f4225287b6a0665eef08a178c15097366d46b210574a658c1ff5b377489",
                "sha256:865c0b50003616f05858b22174c40ffc27a38e67359fa1495605f96125f76640",
                "sha256:87883690cae293541e08ba2da22cacaae0a092e0ed56bbba8d018cc486fbafbb",
                "sha256:8aab36778fa9bba1a8f06a4919556f9f8c7b33102bd71b3ab307bb3fecb21851",
                "sha256:8c73c1a2ec7c98d7eaded149f6d225a692caa1bd7b2401a14125446e9e90410d",
                "sha256:936503cb0a6ed28dbfa87e8fcd0a56458822144e9d11a49ccee6d9a8adb2ac44",
                "sha256:944b180f61f5e36c0634d3202ba8509b986b5fbaf57db3e94df11abee244ba13",
                "sha256:96b81ae75591a795d8c90edc0bfaab44d3d41ffc1aae4d994c5aa21d9b8e19a2",
                "sha256:981da26722bebb9247a0601e2922cedf8bb7a600e89c852d063313102de6f2cb",
                "sha256:ae9de71eb60940e58207f8e71fe113c639da42adb02fb2bcbcaccc1ccecd092b",
                "sha256:b73d4b78807bd299b38e4598b8e7bd34ed55d480160d2e7fdaabd9931afa65f9",
                "sha256:d4a5f6146cfa5c7ba0134249665acd322a70d1ea61732723c7d3e8cc0fa80755",
                "sha256:dd91006848eb55af2159375134d724032a2d1d13bcc6f81cd8d3ed9f2b8e846c",
                "sha256:e05e60ff3b2b0342153be4d1b597bbcfd8330890056b9619f4ad6b8d5c96a81a",
                "sha256:e6906d6f48437dfd80464f7d7af1740eadc572b9f7a4301e7dd3d65db285cacf",
                "sha256:e92d0d4fa68ea0c02d39f1e2f9cb5bc4b4a71e8c442207433d8db47ee79d7aa3",
                "sha256:e94b7d9deaa4cc7bac9198a58a7240aaf87fe56c6277ee25fa5b3aa1edebd229",
                "sha256:ea3e746e29d4000cd98d572f3ee2a6050a4f784bb536f4ac1f035987fc1ed83e",
                "sha256:ec7e20258ecc5174029a0f391e1b948bf2906cd64c198a9b8b281b811cbc04de",
                "sha256:ec9465dd69d5657b5d2fa6133b3e1e989ae27d29471a672416fd729b429eb554",
                "sha256:f122ccd12fdc69628786d0c947bdd9cb2733be8f800d88b5a37c57f1f1d73c10",
                "sha256:f99c0489258086308aad4ae57da9e8ecf9e1f3f30fa35d5e170b4d4896554d80",
                "sha256:f9c51d9af9abb899bd34ace878fbec8bf357b3194a10c4e8e0a25512826ef056",
                "sha256:fd76c47f20984b43d93de9a82011bb6e5f8325df6c9ed4d8310029a55fa361ea"
            ],
            "markers": "python_version >= '2.7' and python_version not in '3.0, 3.1, 3.2, 3.3, 3.4'",
            "version": "==1.13.3"
        },
        "yarl": {
            "hashes": [
                "sha256:044daf3012e43d4b3538562da94a88fb12a6490652dbc29fb19adfa02cf72eac",
                "sha256:0cba38120db72123db7c58322fa69e3c0efa933040ffb586c3a87c063ec7cae8",
                "sha256:167ab7f64e409e9bdd99333fe8c67b5574a1f0495dcfd905bc7454e766729b9e",
                "sha256:1be4bbb3d27a4e9aa5f3df2ab61e3701ce8fcbd3e9846dbce7c033a7e8136746",
                "sha256:1ca56f002eaf7998b5fcf73b2421790da9d2586331805f38acd9997743114e98",
                "sha256:1d3d5ad8ea96bd6d643d80c7b8d5977b4e2fb1bab6c9da7322616fd26203d125",
                "sha256:1eb6480ef366d75b54c68164094a6a560c247370a68c02dddb11f20c4c6d3c9d",
                "sha256:1edc172dcca3f11b38a9d5c7505c83c1913c0addc99cd28e993efeaafdfaa18d",
                "sha256:211fcd65c58bf250fb994b53bc45a442ddc9f441f6fec53e65de8cba48ded986",
                "sha256:29e0656d5497733dcddc21797da5a2ab990c0cb9719f1f969e58a4abac66234d",
                "sha256:368bcf400247318382cc150aaa632582d0780b28ee6053cd80268c7e72796dec",
                "sha256:39d5493c5ecd75c8093fa7700a2fb5c94fe28c839c8e40144b7ab7ccba6938c8",
                "sha256:3abddf0b8e41445426d29f955b24aeecc83fa1072be1be4e0d194134a7d9baee",
                "sha256:3bf8cfe8856708ede6a73907bf0501f2dc4e104085e070a41f5d88e7faf237f3",
                "sha256:3ec1d9a0d7780416e657f1e405ba35ec1ba453a4f1511eb8b9fbab81cb8b3ce1",
                "sha256:45399b46d60c253327a460e99856752009fcee5f5d3c80b2f7c0cae1c38d56dd",
                "sha256:52690eb521d690ab041c3919666bea13ab9fbff80d615ec16fa81a297131276b",
                "sha256:534b047277a9a19d858cde163aba93f3e1677d5acd92f7d10ace419d478540de",
                "sha256:580c1f15500e137a8c37053e4cbf6058944d4c114701fa59944607505c2fe3a0",
                "sha256:59218fef177296451b23214c91ea3aba7858b4ae3306dde120224cfe0f7a6ee8",
                "sha256:5ba63585a89c9885f18331a55d25fe81dc2d82b71311ff8bd378fc8004202ff6",
                "sha256:5bb7d54b8f61ba6eee541fba4b83d22b8a046b4ef4d8eb7f15a7e35db2e1e245",
                "sha256:6152224d0a1eb254f97df3997d79dadd8bb2c1a02ef283dbb34b97d4f8492d23",
                "sha256:67e94028817defe5e705079b10a8438b8cb56e7115fa01640e9c0bb3edf67332",
                "sha256:695ba021a9e04418507fa930d5f0704edbce47076bdcfeeaba1c83683e5649d1",
                "sha256:6a1a9fe17621af43e9b9fcea8bd088ba682c8192d744b386ee3c47b56eaabb2c",
                "sha256:6ab0c3274d0a846840bf6c27d2c60ba771a12e4d7586bf550eefc2df0b56b3b4",
                "sha256:6feca8b6bfb9eef6ee057628e71e1734caf520a907b6ec0d62839e8293e945c0",
                "sha256:737e401cd0c493f7e3dd4db72aca11cfe069531c9761b8ea474926936b3c57c8",
                "sha256:788713c2896f426a4e166b11f4ec538b5736294ebf7d5f654ae445fd44270832",
                "sha256:797c2c412b04403d2da075fb93c123df35239cd7b4cc4e0cd9e5839b73f52c58",
                "sha256:8300401dc88cad23f5b4e4c1226f44a5aa696436a4026e456fe0e5d2f7f486e6",
                "sha256:87f6e082bce21464857ba58b569370e7b547d239ca22248be68ea5d6b51464a1",
                "sha256:89ccbf58e6a0ab89d487c92a490cb5660d06c3a47ca08872859672f9c511fc52",
                "sha256:8b0915ee85150963a9504c10de4e4729ae700af11df0dc5550e6587ed7891e92",
                "sha256:8cce6f9fa3df25f55521fbb5c7e4a736683148bcc0c75b21863789e5185f9185",
                "sha256:95a1873b6c0dd1c437fb3bb4a4aaa699a48c218ac7ca1e74b0bee0ab16c7d60d",
                "sha256:9b4c77d92d56a4c5027572752aa35082e40c561eec776048330d2907aead891d",
                "sha256:9bfcd43c65fbb339dc7086b5315750efa42a34eefad0256ba114cd8ad3896f4b",
                "sha256:9c1f083e7e71b2dd01f7cd7434a5f88c15213194df38bc29b388ccdf1492b739",
                "sha256:a1d0894f238763717bdcfea74558c94e3bc34aeacd3351d769460c1a586a8b05",
                "sha256:a467a431a0817a292121c13cbe637348b546e6ef47ca14a790aa2fa8cc93df63",
                "sha256:aa32aaa97d8b2ed4e54dc65d241a0da1c627454950f7d7b1f95b13985afd6c5d",
                "sha256:ac10bbac36cd89eac19f4e51c032ba6b412b3892b685076f4acd2de18ca990aa",
                "sha256:ac35ccde589ab6a1870a484ed136d49a26bcd06b6a1c6397b1967ca13ceb3913",
                "sha256:bab827163113177aee910adb1f48ff7af31ee0289f434f7e22d10baf624a6dfe",
                "sha256:baf81561f2972fb895e7844882898bda1eef4b07b5b385bcd308d2098f1a767b",
                "sha256:bf19725fec28452474d9887a128e98dd67eee7b7d52e932e6949c532d820dc3b",
                "sha256:c01a89a44bb672c38f42b49cdb0ad667b116d731b3f4c896f72302ff77d71656",
                "sha256:c0910c6b6c31359d2f6184828888c983d54d09d581a4a23547a35f1d0b9484b1",
                "sha256:c10ea1e80a697cf7d80d1ed414b5cb8f1eec07d618f54637067ae3c0334133c4",
                "sha256:c1164a2eac148d85bbdd23e07dfcc930f2e633220f3eb3c3e2a25f6148c2819e",
                "sha256:c145ab54702334c42237a6c6c4cc08703b6aa9b94e2f227ceb3d477d20c36c63",
                "sha256:c17965ff3706beedafd458c452bf15bac693ecd146a60a06a214614dc097a271",
                "sha256:c19324a1c5399b602f3b6e7db9478e5b1adf5cf58901996fc973fe4fccd73eed",
                "sha256:c2a1ac41a6aa980db03d098a5531f13985edcb451bcd9d00670b03129922cd0d",
                "sha256:c6ddcd80d79c96eb19c354d9dca95291589c5954099836b7c8d29278a7ec0bda",
                "sha256:c9c6d927e098c2d360695f2e9d38870b2e92e0919be07dbe339aefa32a090265",
                "sha256:cc8b7a7254c0fc3187d43d6cb54b5032d2365efd1df0cd1749c0c4df5f0ad45f",
                "sha256:cff3ba513db55cc6a35076f32c4cdc27032bd075c9faef31fec749e64b45d26c",
                "sha256:d260d4dc495c05d6600264a197d9d6f7fc9347f21d2594926202fd08cf89a8ba",
                "sha256:d6f3d62e16c10e88d2168ba2d065aa374e3c538998ed04996cd373ff2036d64c",
                "sha256:da6df107b9ccfe52d3a48165e48d72db0eca3e3029b5b8cb4fe6ee3cb870ba8b",
                "sha256:dfe4b95b7e00c6635a72e2d00b478e8a28bfb122dc76349a06e20792eb53a523",
                "sha256:e39378894ee6ae9f555ae2de332d513a5763276a9265f8e7cbaeb1b1ee74623a",
                "sha256:ede3b46cdb719c794427dcce9d8beb4abe8b9aa1e97526cc20de9bd6583ad1ef",
                "sha256:f2a8508f7350512434e41065684076f640ecce176d262a7d54f0da41d99c5a95",
                "sha256:f44477ae29025d8ea87ec308539f95963ffdc31a82f42ca9deecf2d505242e72",
                "sha256:f64394bd7ceef1237cc604b5a89bf748c95982a84bcd3c4bbeb40f685c810794",
                "sha256:fc4dd8b01a8112809e6b636b00f487846956402834a7fd59d46d4f4267181c41",
                "sha256:fce78593346c014d0d986b7ebc80d782b7f5e19843ca798ed62f8e3ba8728576",
                "sha256:fd547ec596d90c8676e369dd8a581a21227fe9b4ad37d0dc7feb4ccf544c2d59"
            ],
            "markers": "python_version >= '3.6'",
            "version": "==1.7.2"
        },
        "zipp": {
            "hashes": [
                "sha256:9f50f446828eb9d45b267433fd3e9da8d801f614129124863f9c51ebceafb87d",
                "sha256:b47250dd24f92b7dd6a0a8fc5244da14608f3ca90a5efcd37a3b1642fac9a375"
            ],
            "markers": "python_version >= '3.7'",
            "version": "==3.7.0"
        }
    }
}<|MERGE_RESOLUTION|>--- conflicted
+++ resolved
@@ -1,11 +1,7 @@
 {
     "_meta": {
         "hash": {
-<<<<<<< HEAD
-            "sha256": "e71dc6d09b4f13ecee250f8e796ac20f579783906229e027dc396bbdd42f2469"
-=======
-            "sha256": "0c3753239c69e74394cdaf449be6a60caa765d9650ae679a70969ac1c42be207"
->>>>>>> f4b87586
+            "sha256": "28b2179ed7c05fabe1525f3fa095593ffa0e3c3b9b3f8ff3de56647b6d37cea2"
         },
         "pipfile-spec": 6,
         "requires": {
@@ -102,7 +98,7 @@
                 "sha256:0d6f53a15db4120f2b08c94f11e7d93d2c911ee118b6b30a04ec3ee8310179fa",
                 "sha256:f864054d66fd9118f2e67044ac8981a54775ec5b67aed0441892edb553d21da5"
             ],
-            "markers": "python_version >= '3.1'",
+            "markers": "python_version > '3.0'",
             "version": "==4.0.0"
         },
         "charset-normalizer": {
@@ -212,7 +208,7 @@
                 "sha256:eed2afaa97ec33b4411995be12f8bdb95c87984eaa28d76cf628970c8a2d689a",
                 "sha256:fc7a7d7b0ed72589fd8b8486b9b42a564f10b8762be8bd4d9df94b807af4a089"
             ],
-            "markers": "python_version < '3.10' and platform_machine != 'aarch64' and platform_machine != 'arm64'",
+            "markers": "platform_machine != 'aarch64' and platform_machine != 'arm64' and python_version < '3.10'",
             "version": "==1.21.5"
         },
         "openpyxl": {
@@ -319,7 +315,7 @@
                 "sha256:0123cacc1627ae19ddf3c27a5de5bd67ee4586fbdd6440d9748f8abb483d3e86",
                 "sha256:961d03dc3453ebbc59dbdea9e4e11c5651520a876d0f4db161e8674aae935da9"
             ],
-            "markers": "python_version >= '2.7' and python_version not in '3.0, 3.1, 3.2, 3.3'",
+            "markers": "python_version >= '2.7' and python_version not in '3.0, 3.1, 3.2'",
             "version": "==2.8.2"
         },
         "pytz": {
@@ -342,7 +338,7 @@
                 "sha256:1e61c37477a1626458e36f7b1d82aa5c9b094fa4802892072e49de9c60c4c926",
                 "sha256:8abb2f1d86890a2dfb989f9a77cfcfd3e47c2a354b01111771326f8aa26e0254"
             ],
-            "markers": "python_version >= '2.7' and python_version not in '3.0, 3.1, 3.2, 3.3'",
+            "markers": "python_version >= '2.7' and python_version not in '3.0, 3.1, 3.2'",
             "version": "==1.16.0"
         },
         "soupsieve": {
@@ -1052,11 +1048,11 @@
         },
         "pytest": {
             "hashes": [
-                "sha256:131b36680866a76e6781d13f101efb86cf674ebb9762eb70d3082b6f29889e89",
-                "sha256:7310f8d27bc79ced999e760ca304d69f6ba6c6649c0b60fb0e04a4a77cacc134"
-            ],
-            "index": "pypi",
-            "version": "==6.2.5"
+                "sha256:8fc363e0b7407a9397e660ef81e1634e4504faaeb6ad1d2416da4c38d29a0f45",
+                "sha256:e1af71303d633af3376130b388e028342815cff74d2f3be4aeb22f3fd94325e6"
+            ],
+            "index": "pypi",
+            "version": "==7.0.0rc1"
         },
         "pytest-vcr": {
             "hashes": [
@@ -1151,6 +1147,14 @@
             "markers": "sys_platform == 'linux'",
             "version": "==3.3.1"
         },
+        "setuptools": {
+            "hashes": [
+                "sha256:2404879cda71495fc4d5cbc445ed52fdaddf352b36e40be8dcc63147cb4edabe",
+                "sha256:68eb94073fc486091447fcb0501efd6560a0e5a1839ba249e5ff3c4c93f05f90"
+            ],
+            "markers": "python_version >= '3.7'",
+            "version": "==60.5.0"
+        },
         "setuptools-scm": {
             "hashes": [
                 "sha256:6833ac65c6ed9711a4d5d2266f8024cfa07c533a0e55f4c12f6eff280a5a9e30",
@@ -1164,7 +1168,7 @@
                 "sha256:1e61c37477a1626458e36f7b1d82aa5c9b094fa4802892072e49de9c60c4c926",
                 "sha256:8abb2f1d86890a2dfb989f9a77cfcfd3e47c2a354b01111771326f8aa26e0254"
             ],
-            "markers": "python_version >= '2.7' and python_version not in '3.0, 3.1, 3.2, 3.3'",
+            "markers": "python_version >= '2.7' and python_version not in '3.0, 3.1, 3.2'",
             "version": "==1.16.0"
         },
         "snowballstemmer": {
@@ -1243,7 +1247,7 @@
                 "sha256:806143ae5bfb6a3c6e736a764057db0e6a0e05e338b5630894a5f779cabb4f9b",
                 "sha256:b3bda1d108d5dd99f4a20d24d9c348e91c4db7ab1b749200bded2f839ccbe68f"
             ],
-            "markers": "python_version >= '2.6' and python_version not in '3.0, 3.1, 3.2, 3.3'",
+            "markers": "python_version >= '2.6' and python_version not in '3.0, 3.1, 3.2'",
             "version": "==0.10.2"
         },
         "tomli": {
@@ -1298,7 +1302,7 @@
                 "sha256:fa2ba70284fa42c2a5ecb35e322e68823288a4251f9ba9cc77be04ae15eada68",
                 "sha256:fba85b6cd9c39be262fcd23865652920832b61583de2a2ca907dbd8e8a8c81e5"
             ],
-            "markers": "python_version >= '3.5'",
+            "markers": "python_version > '2.7'",
             "version": "==6.1"
         },
         "tqdm": {
